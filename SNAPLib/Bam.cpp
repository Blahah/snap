--- conflicted
+++ resolved
@@ -84,11 +84,7 @@
     refOffset = new unsigned[n_ref];
     BAMHeaderRefSeq* refSeq = header->firstRefSeq();
     for (unsigned i = 0; i < n_ref; i++, refSeq = refSeq->next()) {
-<<<<<<< HEAD
-        if (genome == NULL || ! genome->getOffsetOfPiece(refSeq->name(), &refOffset[i])) {
-=======
-        if (! context.genome->getOffsetOfPiece(refSeq->name(), &refOffset[i])) {
->>>>>>> 062aea85
+        if (context.genome == NULL || ! context.genome->getOffsetOfPiece(refSeq->name(), &refOffset[i])) {
             // fprintf(stderr, "BAMReader: unknown ref seq name %s\n", refSeq->name());
             refOffset[i] = UINT32_MAX;
             // soft_exit(1); ??
@@ -704,13 +700,13 @@
         BAMAlignAux* rg = (BAMAlignAux*) (auxLen + (char*) bam->firstAux());
         rg->tag[0] = 'R'; rg->tag[1] = 'G'; rg->val_type = 'Z';
         strcpy((char*) rg->value(), read->getReadGroup());
-        auxLen += rg->size();
+        auxLen += (unsigned) rg->size();
     }
     if (editDistance > 0) {
         BAMAlignAux* nm = (BAMAlignAux*) (auxLen + (char*) bam->firstAux());
         nm->tag[0] = 'N'; nm->tag[1] = 'M'; nm->val_type = 'i';
         *(_int32*)nm->value() = editDistance;
-        auxLen += nm->size();
+        auxLen += (unsigned) nm->size();
     }
 
     if (NULL != spaceUsed) {
