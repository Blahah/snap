/*++

Module Name:

    SAM.h

Abstract:

    Sequence Alignment Map (SAM) file writer.

Environment:

    User mode service.

    This class is NOT thread safe.  It's the caller's responsibility to ensure that
    at most one thread uses an instance at any time.

--*/

#pragma once

#include "Compat.h"
#include "LandauVishkin.h"
#include "PairedEndAligner.h"
#include "VariableSizeVector.h"
#include "BufferedAsync.h"
#include "directions.h"
#include "Read.h"
#include "DataReader.h"
#include "FileFormat.h"

bool readIdsMatch(const char* id0, const char* id1);

bool readIdsMatch(Read *read0, Read *read1);

/*
 * Flags for the SAM file format; see http://samtools.sourceforge.net/SAM1.pdf for details.
 */
const int SAM_MULTI_SEGMENT      = 0x001; // Read had multiple segments (i.e., paired ends).
const int SAM_ALL_ALIGNED        = 0x002; // All segments of a multi-segment read were aligned.
const int SAM_UNMAPPED           = 0x004; // This segment of the read is unmapped.
const int SAM_NEXT_UNMAPPED      = 0x008; // Next segment of the read is unmapped.
const int SAM_REVERSE_COMPLEMENT = 0x010; // This segment of the read is reverse complemented.
const int SAM_NEXT_REVERSED      = 0x020; // Next segment of the read is reverse complemented.
const int SAM_FIRST_SEGMENT      = 0x040; // This is the first segment in the read.
const int SAM_LAST_SEGMENT       = 0x080; // This is the last segment in the read.
const int SAM_SECONDARY          = 0x100; // Secondary alignment for a read with multiple hits.
const int SAM_FAILED_QC          = 0x200; // Not passing quality controls.
const int SAM_DUPLICATE          = 0x400; // PCR or optical duplicate.

class SAMReader : public ReadReader {
public:
        virtual ~SAMReader() {}

        SAMReader(DataReader* i_data, const ReaderContext& i_context);

        virtual void reinit(_int64 startingOffset, _int64 amountOfFileToProcess);

        virtual bool getNextRead(Read *readToUpdate);
    
        virtual bool getNextRead(Read *read, AlignmentResult *alignmentResult, unsigned *genomeLocation, Direction *direction, unsigned *mapQ,
                        unsigned *flag, const char **cigar)
        {
            return getNextRead(read, alignmentResult, genomeLocation, direction, mapQ, flag, false, cigar);
        }
        
        virtual void holdBatch(DataBatch batch)
        { data->holdBatch(batch); }

<<<<<<< HEAD
        virtual bool releaseBatch(DataBatch batch)
        { return data->releaseBatch(batch); }
        
        static void readHeader(const char* fileName, ReaderContext& i_context);
=======
        void releaseBatch(DataBatch batch)
        { data->releaseBatch(batch); }
>>>>>>> 40b0d657

        static SAMReader* create(DataSupplier* supplier, const char *fileName,
                int bufferCount, const ReaderContext& i_context,
                _int64 startingOffset, _int64 amountOfFileToProcess);
        
        static PairedReadReader* createPairedReader(const DataSupplier* supplier,
                const char *fileName, int bufferCount, _int64 startingOffset, _int64 amountOfFileToProcess, 
                bool quicklyDropUnpairedReads, const ReaderContext& context);

        static ReadSupplierGenerator *createReadSupplierGenerator(
            const char *fileName, int numThreads, const ReaderContext& context);

        static PairedReadSupplierGenerator *createPairedReadSupplierGenerator(
            const char *fileName, int numThreads, bool quicklyDropUnpairedReads, const ReaderContext& context);
        
        // result and fieldLengths must be of size nSAMFields
        static bool parseHeader(const char *fileName, char *firstLine, char *endOfBuffer, const Genome *genome, _int64 *o_headerSize, bool* o_headerMatchesIndex);
        
        static char* skipToBeyondNextRunOfSpacesAndTabs(char *str, const char *endOfBuffer, size_t *charsUntilFirstSpaceOrTab = NULL);


protected:

        //
        // 0-based Field numbers for the fields within a SAM line.
        //
        static const unsigned  QNAME        = 0;
        static const unsigned  FLAG         = 1;
        static const unsigned  RNAME        = 2;
        static const unsigned  POS          = 3;
        static const unsigned  MAPQ         = 4;
        static const unsigned  CIGAR        = 5;
        static const unsigned  RNEXT        = 6;
        static const unsigned  PNEXT        = 7;
        static const unsigned  TLEN         = 8;
        static const unsigned  SEQ          = 9;
        static const unsigned  QUAL         = 10;
        static const unsigned  OPT          = 11;
        static const unsigned  nSAMFields   = 12;

        static const int maxLineLen = MAX_READ_LENGTH * 5;

        static bool parseLine(char *line, char *endOfBuffer, char *result[],
            size_t *lineLength, size_t fieldLengths[]);

        static void parseContigName(const Genome* genome, char* contigName,
            size_t contigNameBufferSize, unsigned* o_offsetOfContig, int* o_indexOfContig,
            char* field[], size_t fieldLength[], unsigned rfield = RNAME);

        static unsigned parseLocation(unsigned offsetOfContig, char* field[], size_t fieldLength[], unsigned rfield = RNAME, unsigned posfield = POS);

        virtual bool getNextRead(Read *read, AlignmentResult *alignmentResult, 
                        unsigned *genomeLocation, Direction *direction, unsigned *mapQ, unsigned *flag, bool ignoreEndOfRange, const char **cigar);

        static void getReadFromLine(const Genome *genome, char *line, char *endOfBuffer, Read *read, AlignmentResult *alignmentResult,
                        unsigned *genomeLocation, Direction *direction, unsigned *mapQ, 
                        size_t *lineLength, unsigned *flag, const char **cigar, ReadClippingType clipping);


private:
        void readHeader(const char* fileName);

        void init(const char *fileName, _int64 startingOffset, _int64 amountOfFileToProcess);

        DataReader*         data;
        _int64              headerSize;
        ReadClippingType    clipping;

        bool                didInitialSkip;   // Have we skipped to the beginning of the first SAM line?  We may start in the middle of one.

        friend class SAMFormat;
};

class SAMFormat : public FileFormat
{
public:
    SAMFormat(bool i_useM) : useM(i_useM) {}

    virtual void getSortInfo(const Genome* genome, char* buffer, _int64 bytes, unsigned* o_location, unsigned* o_readBytes, int* o_refID, int* o_pos) const;

    virtual ReadWriterSupplier* getWriterSupplier(AlignerOptions* options, const Genome* genome) const;

    virtual bool writeHeader(
        const ReaderContext& context, char *header, size_t headerBufferSize, size_t *headerActualSize,
        bool sorted, int argc, const char **argv, const char *version, const char *rgLine) const;

    virtual bool writeRead(
        const Genome * genome, LandauVishkinWithCigar * lv, char * buffer, size_t bufferSpace, 
        size_t * spaceUsed, size_t qnameLen, Read * read, AlignmentResult result, 
        int mapQuality, unsigned genomeLocation, Direction direction,
        bool hasMate = false, bool firstInPair = false, Read * mate = NULL, 
        AlignmentResult mateResult = NotFound, unsigned mateLocation = 0, Direction mateDirection = FORWARD) const; 

    // calculate data needed to write SAM/BAM record
    // very long argument list since this was extracted from
    // original SAM record writing routine so it could be shared with BAM

    static bool
    createSAMLine(
        const Genome * genome,
        LandauVishkinWithCigar * lv,
        // output data
        char* data,
        char* quality,
        unsigned dataSize,
        const char*& contigName,
        int& contigIndex,
        int& flags,
        unsigned& positionInContig,
        int& mapQuality,
        const char*& mateContigName,
        int& mateContigIndex,
        unsigned& matePositionInContig,
        _int64& templateLength,
        unsigned& fullLength,
        const char*& clippedData,
        unsigned& clippedLength,
        unsigned& basesClippedBefore,
        unsigned& basesClippedAfter,
        // input data
        size_t& qnameLen,
        Read * read,
        AlignmentResult result, 
        unsigned genomeLocation,
        Direction direction,
        bool useM,
        bool hasMate,
        bool firstInPair,
        Read * mate, 
        AlignmentResult mateResult,
        unsigned mateLocation,
        Direction mateDirection,
        unsigned *extraBasesClippedBefore,
        unsigned *extraBasesClippedAfter);

private:
    static const char * computeCigarString(const Genome * genome, LandauVishkinWithCigar * lv,
        char * cigarBuf, int cigarBufLen, char * cigarBufWithClipping, int cigarBufWithClippingLen,
        const char * data, unsigned dataLength, unsigned basesClippedBefore, unsigned extraBasesClippedBefore, unsigned basesClippedAfter, 
        unsigned extraBasesClippedAfter, unsigned frontHardCliped, unsigned backHardClipped,
        unsigned genomeLocation, Direction direction, bool useM, int * editDistance);

    const bool useM;
};<|MERGE_RESOLUTION|>--- conflicted
+++ resolved
@@ -67,16 +67,9 @@
         virtual void holdBatch(DataBatch batch)
         { data->holdBatch(batch); }
 
-<<<<<<< HEAD
         virtual bool releaseBatch(DataBatch batch)
         { return data->releaseBatch(batch); }
         
-        static void readHeader(const char* fileName, ReaderContext& i_context);
-=======
-        void releaseBatch(DataBatch batch)
-        { data->releaseBatch(batch); }
->>>>>>> 40b0d657
-
         static SAMReader* create(DataSupplier* supplier, const char *fileName,
                 int bufferCount, const ReaderContext& i_context,
                 _int64 startingOffset, _int64 amountOfFileToProcess);
