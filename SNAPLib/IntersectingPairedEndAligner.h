/*++

Module Name:

    IntersectingPairedEndAligner.h

Abstract:

    A paired-end aligner based on set intersections to narrow down possible candidate locations.

Authors:

    Bill Bolosky, February, 2013

Environment:

    User mode service.

Revision History:

--*/

#pragma once

#include "PairedEndAligner.h"
#include "BaseAligner.h"
#include "BigAlloc.h"
#include "directions.h"
#include "LandauVishkin.h"
#include "FixedSizeMap.h"

const unsigned DEFAULT_INTERSECTING_ALIGNER_MAX_HITS = 16000;
const unsigned DEFAULT_MAX_CANDIDATE_POOL_SIZE = 1000000;

class IntersectingPairedEndAligner : public PairedEndAligner
{
public:
    IntersectingPairedEndAligner(
        GenomeIndex  *index_,
        unsigned      maxReadSize_,
        unsigned      maxHits_,
        unsigned      maxK_,
        unsigned      maxSeedsFromCommandLine_,
        double        seedCoverage_,
        unsigned      minSpacing_,                 // Minimum distance to allow between the two ends.
        unsigned      maxSpacing_,                 // Maximum distance to allow between the two ends.
        unsigned      maxBigHits_,
        unsigned      extraSearchDepth_,
        unsigned      maxCandidatePoolSize,
        BigAllocator  *allocator,
        bool          noUkkonen_,
        bool          noOrderedEvaluation_);

     static unsigned getMaxSecondaryResults(unsigned numSeedsFromCommandLine, double seedCoverage, unsigned maxReadSize, unsigned maxHits, unsigned seedLength, unsigned minSpacing, unsigned maxSpacing)
     {
        unsigned maxSeedsToUse;
        if (0 != numSeedsFromCommandLine) {
            maxSeedsToUse = numSeedsFromCommandLine;
        } else {
            maxSeedsToUse = (unsigned)(maxReadSize * seedCoverage / seedLength);
        }

		//
		// The number of hits we can conceivably get is for each seed a result for every hit, times every possible pair for that hit.  The possible pairs
		// run from min to max distance on either side, but if they're within max merge distance then they'll be merged.
		//
        return NUM_DIRECTIONS * maxHits * maxSeedsToUse * (maxSpacing - minSpacing + 1 + maxMergeDistance - 1) / maxMergeDistance * 2;
     }

     void setLandauVishkin(
        LandauVishkin<1> *landauVishkin_,
        LandauVishkin<-1> *reverseLandauVishkin_) 
    {
        landauVishkin = landauVishkin_;
        reverseLandauVishkin = reverseLandauVishkin_;
    }
    
    virtual ~IntersectingPairedEndAligner();
    
    virtual void align(
        Read                  *read0,
        Read                  *read1,
        PairedAlignmentResult *result,
        int                    maxEditDistanceForSecondaryResults,
        int                    secondaryResultBufferSize,
        int                   *nSecondaryResults,
        PairedAlignmentResult *secondaryResults,             // The caller passes in a buffer of secondaryResultBufferSize and it's filled in by align()
        int                    singleSecondaryBufferSize,
        int                   *nSingleEndSecondaryResultsForFirstRead,
        int                   *nSingleEndSecondaryResultsForSecondRead,
        SingleAlignmentResult *singleEndSecondaryResults     // Single-end secondary alignments for when the paired-end alignment didn't work properly
        );

    static size_t getBigAllocatorReservation(GenomeIndex * index, unsigned maxBigHitsToConsider, unsigned maxReadSize, unsigned seedLen, unsigned maxSeedsFromCommandLine, 
                                             double seedCoverage, unsigned maxEditDistanceToConsider, unsigned maxExtraSearchDepth, unsigned maxCandidatePoolSize);

    void *operator new(size_t size, BigAllocator *allocator) {_ASSERT(size == sizeof(IntersectingPairedEndAligner)); return allocator->allocate(size);}
    void operator delete(void *ptr, BigAllocator *allocator) {/* do nothing.  Memory gets cleaned up when the allocator is deleted.*/}

    void *operator new(size_t size) {return BigAlloc(size);}
    void operator delete(void *ptr) {BigDealloc(ptr);}

    virtual _int64 getLocationsScored() const {
         return nLocationsScored;
     }


private:

    IntersectingPairedEndAligner() {}  // This is for the counting allocator, it doesn't build a useful object

    static const int NUM_SET_PAIRS = 2;         // A "set pair" is read0 FORWARD + read1 RC, or read0 RC + read1 FORWARD.  Again, it doesn't make sense to change this.

    void allocateDynamicMemory(BigAllocator *allocator, unsigned maxReadSize, unsigned maxBigHitsToConsider, unsigned maxSeedsToUse, 
                               unsigned maxEditDistanceToConsider, unsigned maxExtraSearchDepth, unsigned maxCandidatePoolSize);

    GenomeIndex *   index;
    const Genome *  genome;
    GenomeDistance  genomeSize;
    unsigned        maxReadSize;
    unsigned        maxHits;
    unsigned        maxBigHits;
    unsigned        extraSearchDepth;
    unsigned        maxK;
    unsigned        numSeedsFromCommandLine;
    double          seedCoverage;
    static const unsigned MAX_MAX_SEEDS = 30;
    unsigned        minSpacing;
    unsigned        maxSpacing;
    unsigned        seedLen;
<<<<<<< HEAD
    bool            doesGenomeIndexHave64BitLocations;
    unsigned        maxMergeDistance;
=======
>>>>>>> 8f0dca42
    _int64          nLocationsScored;
    bool            noUkkonen;
    bool            noOrderedEvaluation;

<<<<<<< HEAD
    // It's a template, because we 
    // have different sizes of genome locations depending on the hash table format.  So, GL must be unsigned or GenomeLocation
    //    
    template<class GL> struct HashTableLookup {
=======
	static const unsigned        maxMergeDistance;

    struct HashTableLookup {
>>>>>>> 8f0dca42
        unsigned        seedOffset;
        _int64          nHits;
        const GL  *     hits;
        unsigned        whichDisjointHitSet;

        //
        // We keep the hash table lookups that haven't been exhaused in a circular list.
        //
        HashTableLookup<GL> *nextLookupWithRemainingMembers;
        HashTableLookup<GL> *prevLookupWithRemainingMembers;

        //
        // State for handling the binary search of a location in this lookup.
        // This would ordinarily be stack local state in the binary search
        // routine, but because a) we want to interleave the steps of the binary
        // search in order to allow cache prefetches to have time to execute;
        // and b) we don't want to do dynamic memory allocation (really at all),
        // it gets stuck here.
        //
        int limit[2];   // The upper and lower limits of the current binary search in hits
        GL maxGenomeLocationToFindThisSeed;
        
        //
        // A linked list of lookups that haven't yet completed this binary search.  This is a linked
        // list with no header element, so testing for emptiness needs to happen at removal time.
        // It's done that way to avoid a comparison for list head that would result in a hard-to-predict
        // branch.
        //
        HashTableLookup<GL> *nextLookupForCurrentBinarySearch;
        HashTableLookup<GL> *prevLookupForCurrentBinarySearch;

        _int64           currentHitForIntersection;

        //
        // A place for the hash table to write in singletons.  We need this because when the hash table is
        // built with > 4 byte genome locations, it usually doesn't store 8 bytes, so we need to
        // provide the lookup function a place to write the result.  Since we need one per
        // lookup, it goes here.
        //
        GL singletonGenomeLocation[2];  // The [2] is because we need to look one before sometimes, and that allows space
    };
    
    //
    // A set of seed hits, represented by the lookups that came out of the big hash table.  It can be over 32 or
    // 64 bit indices, but its external interface is always 64 bits (it extends on the way out if necessary).
    //
    class HashTableHitSet {
    public:
        HashTableHitSet() {}
        void firstInit(unsigned maxSeeds_, unsigned maxMergeDistance_, BigAllocator *allocator, bool doesGenomeIndexHave64BitLocations_);

        //
        // Reset to empty state.
        //
        void init();

        //
        // Record a hash table lookup.  All recording must be done before any
        // calls to getNextHitLessThanOrEqualTo.  A disjoint hit set is a set of hits
		// that don't share any bases in the read.  This is interesting because the edit
		// distance of a read must be at least the number of seeds that didn't hit for
		// any disjoint hit set (because there must be a difference in the read within a
		// seed for it not to hit, and since the reads are disjoint there can't be a case
		// where the same difference caused two seeds to miss).
        //
        void recordLookup(unsigned seedOffset, _int64 nHits, const unsigned *hits, bool beginsDisjointHitSet);
        void recordLookup(unsigned seedOffset, _int64 nHits, const GenomeLocation *hits, bool beginsDisjointHitSet);

        //
        // This efficiently works through the set looking for the next hit at or below this address.
        // A HashTableHitSet only allows a single iteration through its address space per call to
        // init().
        //
        bool    getNextHitLessThanOrEqualTo(GenomeLocation maxGenomeLocationToFind, GenomeLocation *actualGenomeLocationFound, unsigned *seedOffsetFound);

        //
        // Walk down just one step, don't binary search.
        //
        bool getNextLowerHit(GenomeLocation *genomeLocation, unsigned *seedOffsetFound);


        //
        // Find the highest genome address.
        //
        bool    getFirstHit(GenomeLocation *genomeLocation, unsigned *seedOffsetFound);

		unsigned computeBestPossibleScoreForCurrentHit();

        //
        // This is bit of storage that the 64 bit lookup needs in order to extend singleton hits into 64 bits, since they may be
        // stored in the index in fewer.
        //
        GenomeLocation *getNextSingletonLocation()
        {
            return &lookups64[nLookupsUsed].singletonGenomeLocation[1];
        }


    private:
        struct DisjointHitSet {
            unsigned countOfExhaustedHits;
            unsigned missCount;
        };

        int                                 currentDisjointHitSet;
        DisjointHitSet  *                   disjointHitSets;
        HashTableLookup<unsigned> *         lookups32;
        HashTableLookup<GenomeLocation> *   lookups64;
        HashTableLookup<unsigned>           lookupListHead32[1];
        HashTableLookup<GenomeLocation>     lookupListHead64[1];
        unsigned                            maxSeeds;
        unsigned                            nLookupsUsed;
        GenomeLocation                      mostRecentLocationReturned;
		unsigned		                    maxMergeDistance;
        bool                                doesGenomeIndexHave64BitLocations;
    };

    HashTableHitSet *                       hashTableHitSets[NUM_READS_PER_PAIR][NUM_DIRECTIONS];

    int                                     countOfHashTableLookups[NUM_READS_PER_PAIR];
    _int64                                  totalHashTableHits[NUM_READS_PER_PAIR][NUM_DIRECTIONS];
    _int64                                  largestHashTableHit[NUM_READS_PER_PAIR][NUM_DIRECTIONS];
    unsigned                                readWithMoreHits;
    unsigned                                readWithFewerHits;

    //
    // A location that's been scored (or waiting to be scored).  This is needed in order to do merging
    // of close-together hits and to track potential mate pairs.
    //
    struct HitLocation {
        GenomeLocation  genomeLocation;
        int             genomeLocationOffset;   // This is needed because we might get an offset back from scoring (because it's really scoring a range).
        unsigned        seedOffset;
        bool            isScored;           // Mate pairs are sometimes not scored when they're inserted, because they
        unsigned        score;
        unsigned        maxK;               // The maxK that this was scored with (we may need to rescore if we need a higher maxK and score is -1)
        double          matchProbability;
		unsigned		bestPossibleScore;

        //
        // We have to be careful in the case where lots of offsets in a row match well against the read (think
        // about repetitive short sequences, i.e., ATTATTATTATT...).  We want to merge the close ones together,
        // but if the repetitive sequence extends longer than maxMerge, we don't want to just slide the window
        // over the whole range and declare it all to be one.  There is really no good definition for the right
        // thing to do here, so instead all we do is that when we declare two candidates to be matched we
        // pick one of them to be the match primary and then coalesce all matches that are within maxMatchDistance
        // of the match primary.  No one can match with any of the locations in the set that's beyond maxMatchDistance
        // from the set primary.  This means that in the case of repetitve sequences that we'll declare locations
        // right next to one another not to be matches.  There's really no way around this while avoiding
        // matching things that are possibly much more than maxMatchDistance apart.
        //
        GenomeLocation  genomeLocationOfNearestMatchedCandidate;
    };


    char *rcReadData[NUM_READS_PER_PAIR];                   // the reverse complement of the data for each read
    char *rcReadQuality[NUM_READS_PER_PAIR];                // the reversed quality strings for each read
    unsigned readLen[NUM_READS_PER_PAIR];

    Read *reads[NUM_READS_PER_PAIR][NUM_DIRECTIONS];        // These are the reads that are provided in the align call, together with their reverse complements, which are computed.
    Read rcReads[NUM_READS_PER_PAIR][NUM_DIRECTIONS];

    char *reversedRead[NUM_READS_PER_PAIR][NUM_DIRECTIONS]; // The reversed data for each read for forward and RC.  This is used in the backwards LV

    LandauVishkin<> *landauVishkin;
    LandauVishkin<-1> *reverseLandauVishkin;

    char rcTranslationTable[256];
    unsigned nTable[256];

    BYTE *seedUsed;

    inline bool IsSeedUsed(_int64 indexInRead) const {
        return (seedUsed[indexInRead / 8] & (1 << (indexInRead % 8))) != 0;
    }

    inline void SetSeedUsed(_int64 indexInRead) {
        seedUsed[indexInRead / 8] |= (1 << (indexInRead % 8));
    }

    //
    // "Local probability" means the probability that each end is correct given that the pair itself is correct.
    // Consider the example where there's exactly one decent match for one read, but the other one has several
    // that are all within the correct range for the first one.  Then the local probability for the second read
    // is lower than the first.  The overall probability of an alignment then is 
    // pairProbability * localProbability/ allPairProbability.
    //
    double localBestPairProbability[NUM_READS_PER_PAIR];

    void scoreLocation(
            unsigned             whichRead,
            Direction            direction,
            GenomeLocation       genomeLocation,
            unsigned             seedOffset,
            unsigned             scoreLimit,
            unsigned            *score,
            double              *matchProbability,
            int                 *genomeLocationOffset   // The computed offset for genomeLocation (which is needed because we scan several different possible starting locations)
    );

    //
    // These are used to keep track of places where we should merge together candidate locations for MAPQ purposes, because they're sufficiently
    // close in the genome.
    //
    struct MergeAnchor {
        double          matchProbability;
        GenomeLocation  locationForReadWithMoreHits;
        GenomeLocation  locationForReadWithFewerHits;
        int             pairScore;

        void init(GenomeLocation locationForReadWithMoreHits_, GenomeLocation locationForReadWithFewerHits_, double matchProbability_, int pairScore_) {
            locationForReadWithMoreHits = locationForReadWithMoreHits_;
            locationForReadWithFewerHits = locationForReadWithFewerHits_;
            matchProbability = matchProbability_;
            pairScore = pairScore_;
        }

        //
        // Returns whether this candidate is a match for this merge anchor.
        //
        bool doesRangeMatch(GenomeLocation newMoreHitLocation, GenomeLocation newFewerHitLocation) {
            GenomeDistance deltaMore = DistanceBetweenGenomeLocations(locationForReadWithMoreHits, newMoreHitLocation);
            GenomeDistance deltaFewer = DistanceBetweenGenomeLocations(locationForReadWithFewerHits, newFewerHitLocation);

            return deltaMore < 50 && deltaFewer < 50;
        }


        //
        // Returns true and sets oldMatchProbability if this should be eliminated due to a match.
        //
        bool checkMerge(GenomeLocation newMoreHitLocation, GenomeLocation newFewerHitLocation, double newMatchProbability, int newPairScore, 
                        double *oldMatchProbability); 
    };

    //
    // We keep track of pairs of locations to score using two structs, one for each end.  The ends for the read with fewer hits points into
    // a list of structs for the end with more hits, so that we don't need one stuct for each pair, just one for each end, and also so that 
    // we don't need to score the mates more than once if they could be paired with more than one location from the end with fewer hits.
    //

    struct ScoringMateCandidate {
        //
        // These are kept in arrays in decreasing genome order, one for each set pair, so you can find the next largest location by just looking one
        // index lower, and vice versa.
        //
        double                  matchProbability;
        GenomeLocation          readWithMoreHitsGenomeLocation;
        unsigned                bestPossibleScore;
        unsigned                score;
        unsigned                scoreLimit;             // The scoreLimit with which score was computed
        unsigned                seedOffset;
        int                     genomeOffset;

        void init(GenomeLocation readWithMoreHitsGenomeLocation_, unsigned bestPossibleScore_, unsigned seedOffset_) {
            readWithMoreHitsGenomeLocation = readWithMoreHitsGenomeLocation_;
            bestPossibleScore = bestPossibleScore_;
            seedOffset = seedOffset_;
            score = -2;
            scoreLimit = -1;
            matchProbability = 0;
            genomeOffset = 0;
        }
    };

    struct ScoringCandidate {
        ScoringCandidate *      scoreListNext;              // This is a singly-linked list
        MergeAnchor *           mergeAnchor;
        unsigned                scoringMateCandidateIndex;  // Index into the array of scoring mate candidates where we should look 
        GenomeLocation          readWithFewerHitsGenomeLocation;
        unsigned                whichSetPair;
        unsigned                seedOffset;

        unsigned                bestPossibleScore;

        void init(GenomeLocation readWithFewerHitsGenomeLocation_, unsigned whichSetPair_, unsigned scoringMateCandidateIndex_, unsigned seedOffset_,
                  unsigned bestPossibleScore_, ScoringCandidate *scoreListNext_)
        {
            readWithFewerHitsGenomeLocation = readWithFewerHitsGenomeLocation_;
            whichSetPair = whichSetPair_;
            _ASSERT(whichSetPair < NUM_SET_PAIRS);  // You wouldn't think this would be necessary, but...
            scoringMateCandidateIndex = scoringMateCandidateIndex_;
            seedOffset = seedOffset_;
            bestPossibleScore = bestPossibleScore_;
            scoreListNext = scoreListNext_;
            mergeAnchor = NULL;
         }
    };

    //
    // A pool of scoring candidates.  For each alignment call, we free them all by resetting lowestFreeScoringCandidatePoolEntry to 0,
    // and then fill in the content when they're initialized.  This means that for alignments with few candidates we'll be using the same
    // entries over and over, so they're likely to be in the cache.  We have maxK * maxSeeds * 2 of these in the pool, so we can't possibly run
    // out.  We rely on their being allocated in descending genome order within a set pair.
    //
    ScoringCandidate *scoringCandidatePool;
    unsigned scoringCandidatePoolSize;
    unsigned lowestFreeScoringCandidatePoolEntry;

    //
    // maxK + 1 lists of Scoring Candidates.  The lists correspond to bestPossibleScore for the candidate and its best mate.
    //

    ScoringCandidate    **scoringCandidates;

    //
    // The scoring mates.  The each set scoringCandidatePoolSize / 2.
    //
    ScoringMateCandidate * scoringMateCandidates[NUM_SET_PAIRS];
    unsigned lowestFreeScoringMateCandidate[NUM_SET_PAIRS];

    //
    // Merge anchors.  Again, we allocate an upper bound number of them, which is the same as the number of scoring candidates.
    //
    MergeAnchor *mergeAnchorPool;
    unsigned firstFreeMergeAnchor;
    unsigned mergeAnchorPoolSize;
};<|MERGE_RESOLUTION|>--- conflicted
+++ resolved
@@ -128,25 +128,18 @@
     unsigned        minSpacing;
     unsigned        maxSpacing;
     unsigned        seedLen;
-<<<<<<< HEAD
     bool            doesGenomeIndexHave64BitLocations;
-    unsigned        maxMergeDistance;
-=======
->>>>>>> 8f0dca42
     _int64          nLocationsScored;
     bool            noUkkonen;
     bool            noOrderedEvaluation;
 
-<<<<<<< HEAD
-    // It's a template, because we 
+	static const unsigned        maxMergeDistance;
+	
+	//
+	// It's a template, because we 
     // have different sizes of genome locations depending on the hash table format.  So, GL must be unsigned or GenomeLocation
     //    
     template<class GL> struct HashTableLookup {
-=======
-	static const unsigned        maxMergeDistance;
-
-    struct HashTableLookup {
->>>>>>> 8f0dca42
         unsigned        seedOffset;
         _int64          nHits;
         const GL  *     hits;
