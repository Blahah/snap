/*++

Module Name:

    SAM.cpp

Abstract:

    Sequence Alignment Map (SAM) file writer and reader.

Environment:

    User mode service.

    SamWriter and SamReader (and their subclasses) aren't thread safe.

--*/

#include "stdafx.h"
#include "BigAlloc.h"
#include "Compat.h"
#include "Read.h"
#include "SAM.h"
#include "Tables.h"
#include "RangeSplitter.h"
#include "ParallelTask.h"

using std::max;
using std::min;


//
// You'd think this would be in the C library.
// Like strchr, but with a max length so it doesn't
// run over the end of the buffer.  Basically,
// strings suck in C.
//

    char *
strnchr(char *str, char charToFind, size_t maxLen)
{
    for (size_t i = 0; i < maxLen; i++) {
        if (str[i] == charToFind) {
            return str + i;
        }
        if (str[i] == 0) {
            return NULL;
        }
    }
    return NULL;
}

    const char *
strnchr(const char *str, char charToFind, size_t maxLen)
{
    for (size_t i = 0; i < maxLen; i++) {
        if (str[i] == charToFind) {
            return str + i;
        }
        if (str[i] == 0) {
            return NULL;
        }
    }
    return NULL;
}

SAMWriter:: ~SAMWriter()
{
}


    bool
SAMWriter::generateHeader(const Genome *genome, char *header, size_t headerBufferSize, size_t *headerActualSize, bool sorted, int argc, const char **argv, const char *version, const char *rgLine )
{
    char *commandLine;
	size_t commandLineSize = 0;
	for (int i = 0; i < argc; i++) {
		commandLineSize += strlen(argv[i]) + 1;	// +1 is either a space or the terminating null
	}
	commandLine = new char[commandLineSize];
	commandLine[0] = '\0';
	for (int i = 0; i < argc; i++) {
		strcat(commandLine,argv[i]);
		if (i != argc-1) {
			strcat(commandLine," ");
		}
	}

    size_t bytesConsumed = snprintf(header, headerBufferSize, "@HD\tVN:1.4\tSO:%s\n%s\n@PG\tID:SNAP\tPN:SNAP\tCL:%s\tVN:%s\n", 
		sorted ? "coordinate" : "unsorted",
        rgLine == NULL ? "@RG\tID:FASTQ\tSM:sample" : rgLine,
        commandLine,version);

	delete [] commandLine;
	commandLine = NULL;
    if (bytesConsumed >= headerBufferSize) {
        fprintf(stderr,"SAMWriter: header buffer too small\n");
        return false;
    }

#ifndef SKIP_SQ_LINES
    // Write an @SQ line for each chromosome / piece in the genome
    const Genome::Piece *pieces = genome->getPieces();
    int numPieces = genome->getNumPieces();
    unsigned genomeLen = genome->getCountOfBases();
    for (int i = 0; i < numPieces; i++) {
        unsigned start = pieces[i].beginningOffset;
        unsigned end = (i + 1 < numPieces) ? pieces[i+1].beginningOffset : genomeLen;
        bytesConsumed += snprintf(header + bytesConsumed, headerBufferSize - bytesConsumed, "@SQ\tSN:%s\tLN:%u\n", pieces[i].name, end - start);

        if (bytesConsumed >= headerBufferSize) {
            fprintf(stderr,"SAMWriter: header buffer too small\n");
            return false;
        }
    }
#endif // SKIP_SQ_LINES

    *headerActualSize = bytesConsumed;
    return true;
}

// Compute the CIGAR edit sequence string for a read against a given genome location.
// Returns this string if possible or "*" if we fail to compute it (which would likely
// be a bug due to lack of buffer space). The pointer returned may be to cigarBuf so it
// will only be valid until computeCigarString is called again.
    const char *
SAMWriter::computeCigarString(
    const Genome *              genome,
    LandauVishkinWithCigar *    lv,
    char *                      cigarBuf,
    int                         cigarBufLen,
    char *                      cigarBufWithClipping,
    int                         cigarBufWithClippingLen,
    const char *                data,
    unsigned                    dataLength,
    unsigned                    basesClippedBefore,
    unsigned                    basesClippedAfter,
    unsigned                    genomeLocation,
    bool                        isRC,
	bool						useM,
    int *                       editDistance
)
{
    const char *reference = genome->getSubstring(genomeLocation, dataLength);
    if (NULL != reference) {
        *editDistance = lv->computeEditDistance(
                            genome->getSubstring(genomeLocation, dataLength),
                            dataLength,
                            data,
                            dataLength,
                            MAX_K - 1,
                            cigarBuf,
                            cigarBufLen,
						    useM);
    } else {
        //
        // Fell off the end of the chromosome.
        //
        return "*";
    }

    if (*editDistance == -2) {
        fprintf(stderr, "WARNING: computeEditDistance returned -2; cigarBuf may be too small\n");
        return "*";
    } else if (*editDistance == -1) {
        static bool warningPrinted = false;
        if (!warningPrinted) {
            fprintf(stderr, "WARNING: computeEditDistance returned -1; this shouldn't happen\n");
            warningPrinted = true;
        }
        return "*";
    } else {
        // Add some CIGAR instructions for soft-clipping if we've ignored some bases in the read.
        char clipBefore[16] = {'\0'};
        char clipAfter[16] = {'\0'};
        if (basesClippedBefore > 0) {
            snprintf(clipBefore, sizeof(clipBefore), "%uS", basesClippedBefore);
        }
        if (basesClippedAfter > 0) {
            snprintf(clipAfter, sizeof(clipAfter), "%uS", basesClippedAfter);
        }
        snprintf(cigarBufWithClipping, cigarBufWithClippingLen, "%s%s%s", clipBefore, cigarBuf, clipAfter);
        return cigarBufWithClipping;
    }
}


    bool
SAMWriter::generateSAMText(
                Read *                      read, 
                AlignmentResult             result, 
                unsigned                    genomeLocation, 
                bool                        isRC, 
				bool						useM,
                bool                        hasMate, 
                bool                        firstInPair, 
                Read *                      mate, 
                AlignmentResult             mateResult, 
                unsigned                    mateLocation,
                bool                        mateIsRC, 
                const Genome *              genome, 
                LandauVishkinWithCigar *    lv, 
                char *                      buffer, 
                size_t                      bufferSpace, 
                size_t *                    spaceUsed,
                size_t                      qnameLen)
 {
    const int MAX_READ = 10000;
    const int cigarBufSize = MAX_READ * 2;
    char cigarBuf[cigarBufSize];

    const int cigarBufWithClippingSize = MAX_READ * 2 + 32;
    char cigarBufWithClipping[cigarBufWithClippingSize];

    int flags = 0;
    const char *pieceName = "*";
    unsigned positionInPiece = 0;
    int mapQuality = 0;
    const char *cigar = "*";
    const char *matePieceName = "*";
    unsigned matePositionInPiece = 0;
    _int64 templateLength = 0;
    
    if (0 == qnameLen) {
         qnameLen = read->getIdLength();
    }

    //
    // If the aligner said it didn't find anything, treat it as such.  Sometimes it will emit the
    // best match that it found, even if it's not within the maximum edit distance limit (but will
    // then say NotFound).  Here, we force that to be SAM_UNMAPPED.
    //
    if (NotFound == result) {
        genomeLocation = 0xffffffff;
    }

    // Write the data and quality strings. If the read is reverse complemented, these need to
    // be backwards from the original read. Also, both need to be unclipped.
    char data[MAX_READ];
    char quality[MAX_READ];
    const char *clippedData;
    unsigned clippedLength = read->getDataLength();
    unsigned fullLength = read->getUnclippedLength();
    unsigned basesClippedBefore;
    unsigned basesClippedAfter;
    if (isRC) {
      for (unsigned i = 0; i < fullLength; i++) {
        data[fullLength - 1 - i] = COMPLEMENT[read->getUnclippedData()[i]];
        quality[fullLength - 1 - i] = read->getUnclippedQuality()[i];
      }
      clippedData = &data[fullLength - clippedLength - read->getFrontClippedLength()];
      basesClippedBefore = fullLength - clippedLength - read->getFrontClippedLength();
      basesClippedAfter = read->getFrontClippedLength();
    } else {
      memcpy(data, read->getUnclippedData(), read->getUnclippedLength());
      memcpy(quality, read->getUnclippedQuality(), read->getUnclippedLength());
      clippedData = read->getData();
      basesClippedBefore = read->getFrontClippedLength();
      basesClippedAfter = fullLength - clippedLength - basesClippedBefore;
    }

    int editDistance = -1;
    if (genomeLocation != 0xFFFFFFFF) {
        // This could be either a single hit read or a multiple hit read where we just
        // returned one location, but either way, let's print that location. We will then
        // set the quality to 60 if it was single or 0 if it was multiple. These are the
        // values the SAM FAQ suggests for aligners that don't compute confidence scores.
        if (isRC) {
            flags |= SAM_REVERSE_COMPLEMENT;
        }
        const Genome::Piece *piece = genome->getPieceAtLocation(genomeLocation);
        pieceName = piece->name;
        positionInPiece = genomeLocation - piece->beginningOffset + 1; // SAM is 1-based
        cigar = computeCigarString(genome, lv, cigarBuf, cigarBufSize, cigarBufWithClipping, cigarBufWithClippingSize, 
                                   clippedData, clippedLength, basesClippedBefore, basesClippedAfter,
                                   genomeLocation, isRC, useM, &editDistance);
        mapQuality = (result == SingleHit || result == CertainHit) ? 60 : 0;
    } else {
        flags |= SAM_UNMAPPED;
    }

    if (hasMate) {
        flags |= SAM_MULTI_SEGMENT;
        flags |= (firstInPair ? SAM_FIRST_SEGMENT : SAM_LAST_SEGMENT);
        if (mateLocation != 0xFFFFFFFF) {
            const Genome::Piece *piece = genome->getPieceAtLocation(mateLocation);
            matePieceName = piece->name;
            matePositionInPiece = mateLocation - piece->beginningOffset + 1;

            if (mateIsRC) {
                flags |= SAM_NEXT_REVERSED;
            }

            if (genomeLocation == 0xFFFFFFFF) {
                //
                // The SAM spec says that for paired reads where exactly one end is unmapped that the unmapped
                // half should just have RNAME and POS copied from the mate.
                //
                pieceName = matePieceName;
                matePieceName = "=";
                positionInPiece = matePositionInPiece;
            }

        } else {
            flags |= SAM_NEXT_UNMAPPED;
            //
            // The mate's unmapped, so point it at us.
            //
            matePieceName = "=";
            matePositionInPiece = positionInPiece;
        }

        if (genomeLocation != 0xffffffff && mateLocation != 0xffffffff) {
            flags |= SAM_ALL_ALIGNED;
            // Also compute the length of the whole paired-end string whose ends we saw. This is slightly
            // tricky because (a) we may have clipped some bases before/after each end and (b) we need to
            // give a signed result based on whether our read is first or second in the pair.
            _int64 myStart = genomeLocation - basesClippedBefore;
            _int64 myEnd = genomeLocation + clippedLength + basesClippedAfter;
            _int64 mateBasesClippedBefore = mate->getFrontClippedLength();
            _int64 mateBasesClippedAfter = mate->getUnclippedLength() - mate->getDataLength() - mateBasesClippedBefore;
            _int64 mateStart = mateLocation - (mateIsRC ? mateBasesClippedAfter : mateBasesClippedBefore);
            _int64 mateEnd = mateLocation + mate->getDataLength() + (!mateIsRC ? mateBasesClippedAfter : mateBasesClippedBefore);
			if (pieceName == matePieceName) { // pointer (not value) comparison, but that's OK.
				if (myStart < mateStart) {
					templateLength = mateEnd - myStart;
				} else {
					templateLength = -(myEnd - mateStart);
				}
 			} // otherwise leave TLEN as zero.
        }

        if (pieceName == matePieceName) {
            matePieceName = "=";     // SAM Spec says to do this when they're equal (and not *, which won't happen because this is a pointer, not string, compare)
        }
    }

    // Write the SAM entry, which requires the following fields:
    //
    // 1. QNAME: Query name of the read or the read pair
    // 2. FLAG: Bitwise flag (pairing, strand, mate strand, etc.)
    // 3. RNAME: Reference sequence name
    // 4. POS: 1-Based leftmost position of clipped alignment
    // 5. MAPQ: Mapping quality (Phred-scaled)
    // 6. CIGAR: Extended CIGAR string (operations: MIDNSHP)
    // 7. MRNM: Mate reference name (‘=’ if same as RNAME)
    // 8. MPOS: 1-based leftmost mate position
    // 9. ISIZE: Inferred insert size
    // 10. SEQQuery: Sequence on the same strand as the reference
    // 11. QUAL: Query quality (ASCII-33=Phred base quality)    

    //
    // Some FASTQ files have spaces in their ID strings, which is illegal in SAM.  Just truncate them at the space.
    //
    const char *firstSpace = strnchr(read->getId(),' ',qnameLen);
    if (NULL != firstSpace) {
        qnameLen = (unsigned)(firstSpace - read->getId());
    }

    const int nmStringSize = 30;// Big enough that it won't buffer overflow regardless of the value of editDistance
    char nmString[nmStringSize];  
    if (editDistance >= 0) {
        snprintf(nmString, nmStringSize, "\tNM:i:%d",editDistance);
    } else {
        nmString[0] = '\0';
    }

    int charsInString = snprintf(buffer, bufferSpace, "%.*s\t%d\t%s\t%u\t%d\t%s\t%s\t%u\t%lld\t%.*s\t%.*s\tPG:Z:SNAP\tRG:Z:FASTQ%s\n",
        qnameLen, read->getId(),
        flags,
        pieceName,
        positionInPiece,
        mapQuality,
        cigar,
        matePieceName,
        matePositionInPiece,
        templateLength,
        fullLength, data,
        fullLength, quality,
        nmString);

    if (charsInString > bufferSpace) {
        //
        // Out of buffer space.
        //
        return false;
    } else if (charsInString == bufferSpace) {
      buffer[bufferSpace-1] = '\n'; // overwrite trailing null with newline
    }


    if (NULL != spaceUsed) {
        *spaceUsed = charsInString;
    }
    return true;
}


<<<<<<< HEAD
=======
SimpleSAMWriter::SimpleSAMWriter(bool i_useM, int i_argc, const char **i_argv, const char *i_version, const char *i_rgLine) : 
    useM(i_useM), argc(i_argc), argv(i_argv), version(i_version), rgLine(i_rgLine)
{
    file = NULL;
}


SimpleSAMWriter::~SimpleSAMWriter()
{
    if (file != NULL) {
        close();
    }
}


bool SimpleSAMWriter::open(const char* fileName, const Genome *genome)
{
    buffer = (char *) BigAlloc(BUFFER_SIZE);
    if (buffer == NULL) {
        fprintf(stderr, "allocating write buffer failed\n");
        return false;
    }
    file = fopen(fileName, "w");
    if (file == NULL) {
        fprintf(stderr, "fopen failed\n");
        return false;
    }
    setvbuf(file, buffer, _IOFBF, BUFFER_SIZE);
    this->genome = genome;

    // Write out SAM header
    char *headerBuffer = new char[HEADER_BUFFER_SIZE];
    size_t headerSize;
    if (!generateHeader(genome,headerBuffer,HEADER_BUFFER_SIZE,&headerSize, false, argc, argv, version, rgLine)) {
        fprintf(stderr,"SimpleSAMWriter: unable to generate SAM header\n");
        return false;
    }
    fprintf(file, "%s", headerBuffer);
    delete[] headerBuffer;

    return true;
}


bool SimpleSAMWriter::write(Read *read, AlignmentResult result, unsigned genomeLocation, bool isRC)
{
    if (file == NULL) {
        return false;
    }

    write(read, result, genomeLocation, isRC, false, false, NULL, NotFound, 0, false);
    return true;
}


bool SimpleSAMWriter::writePair(Read *read0, Read *read1, PairedAlignmentResult *result)
{
    if (file == NULL) {
        return false;
    }

    if (result->location[0] > result->location[1]) {
        write(read1, result->status[1], result->location[1], result->isRC[1], true, true,
              read0, result->status[0], result->location[0], result->isRC[0]);
        write(read0, result->status[0], result->location[0], result->isRC[0], true, false,
              read1, result->status[1], result->location[1], result->isRC[1]);
    } else {
        write(read0, result->status[0], result->location[0], result->isRC[0], true, true,
              read1, result->status[1], result->location[1], result->isRC[1]);
        write(read1, result->status[1], result->location[1], result->isRC[1], true, false,
              read0, result->status[0], result->location[0], result->isRC[0]);
    }
    return true;
}


void SimpleSAMWriter::write(
        Read *read,
        AlignmentResult result,
        unsigned genomeLocation,
        bool isRC,
        bool hasMate,
        bool firstInPair,
        Read *mate,
        AlignmentResult mateResult,
        unsigned mateLocation,
        bool mateIsRC)
{
    const unsigned maxLineLength = 25000;
    char outputBuffer[maxLineLength];
    size_t outputBufferUsed;

    if (!generateSAMText(read, result, genomeLocation, isRC, useM, hasMate, firstInPair, mate, mateResult,
            mateLocation,mateIsRC, genome, &lv, outputBuffer, maxLineLength,&outputBufferUsed)) {
        fprintf(stderr,"SimpleSAMWriter: tried to generate too long of a SAM line (> %d)\n",maxLineLength);
        exit(1);
    }
    
    if (1 != fwrite(outputBuffer,outputBufferUsed,1,file)) {
        fprintf(stderr,"Unable to write to SAM file.\n");
        exit(1);
    }
}


bool SimpleSAMWriter::close()
{
    if (file == NULL) {
        return false;
    }
    fclose(file);
    BigDealloc(buffer);
    file = NULL;
    buffer = NULL;
    return true;
}

>>>>>>> f57de300
ThreadSAMWriter::ThreadSAMWriter(size_t i_bufferSize, bool i_useM)
    : remainingBufferSpace(i_bufferSize), bufferBeingCreated(0), bufferSize(i_bufferSize), useM(i_useM)
{
    buffer[0] = NULL;
    buffer[1] = NULL;
}

    bool
ThreadSAMWriter::initialize(AsyncFile* file, const Genome *i_genome, volatile _int64 *i_nextWriteOffset)
{
    genome = i_genome;
    nextWriteOffset = i_nextWriteOffset;
    buffer[0] = (char *)BigAlloc(bufferSize);
    buffer[1] = (char *)BigAlloc(bufferSize);
    writer[0] = file->getWriter();
    writer[1] = file->getWriter();

    if (NULL == buffer[0] || NULL == buffer[1] || NULL == writer[0] || NULL == writer[1]) {
        fprintf(stderr,"ThreadSAMWriter: failed to initialize\n");
        return false;
    }
    return true;
}
    
ThreadSAMWriter::~ThreadSAMWriter()
{
    BigDealloc(buffer[0]);
    BigDealloc(buffer[1]);
    delete writer[0];
    delete writer[1];
}

    bool
ThreadSAMWriter::close()
{
    if (remainingBufferSpace != bufferSize) {
        if (!startIo()) {
            fprintf(stderr,"WindowsSAMWriter::close(): startIo failed\n");
            return false;
        }

        if (!waitForIoCompletion()) {
            fprintf(stderr,"WindowsSAMWriter::close(): waitForIoCompletion failed\n");
            return false;
        }
    }
    bool ok = writer[0]->close();
    ok &= writer[1]->close();
    if (! ok) {
        fprintf(stderr, "WindowsSAMWriter::close closing writer failed\n");
    }

    return true;
}
    
    bool
ThreadSAMWriter::write(Read *read, AlignmentResult result, unsigned genomeLocation, bool isRC)
{
    size_t sizeUsed;
    if (!generateSAMText(read, result, genomeLocation, isRC, useM, false, true, NULL, UnknownAlignment, 0, false, genome, &lv,
            buffer[bufferBeingCreated] + bufferSize - remainingBufferSpace, remainingBufferSpace, &sizeUsed)) {

        if (!startIo()) {
            return false;
        }

        if (!generateSAMText(read, result, genomeLocation, isRC, useM, false, true, NULL, UnknownAlignment, 0, false, genome, &lv,
                buffer[bufferBeingCreated] + bufferSize - remainingBufferSpace,remainingBufferSpace, &sizeUsed)) {

            fprintf(stderr,"WindowsSAMWriter: create SAM string into fresh buffer failed\n");
            return false;
        }
    }
    size_t bufferOffset = bufferSize - remainingBufferSpace;
    remainingBufferSpace -= sizeUsed;
    afterWrite(result != NotFound ? genomeLocation : UINT32_MAX, bufferOffset, (unsigned)sizeUsed);
    return true;
}

    bool
ThreadSAMWriter::writePair(Read *read0, Read *read1, PairedAlignmentResult *result)
{
    //
    // We need to write both halves of the pair into the same buffer, so that a write from
    // some other thread doesn't separate them.  So, try the writes and if either doesn't
    // work start IO and try again.
    //
    int first, second;
    Read *reads[2];
    reads[0] = read0;
    reads[1] = read1;

    if (result->location[0] <= result->location[1]) {
        first = 0;
        second = 1;
    } else {
        first = 1;
        second = 0;
    }
    size_t sizeUsed[2];

    //
    // For paired reads, we need to have the same QNAME for both of them, and it needs to be unique among all other
    // reads in the dataset.  For now, all we do is see if the read names end in /1 and /2, and if so truncate them.
    //
    size_t idLengths[2];
    idLengths[0] = read0->getIdLength();
    idLengths[1] = read1->getIdLength();
    if (idLengths[0] == idLengths[1] && idLengths[0] > 2 && read0->getId()[idLengths[0]-2] == '/' && read1->getId()[idLengths[0]-2] == '/') {
        char lastChar0, lastChar1;
        lastChar0 = read0->getId()[idLengths[0] - 1];
        lastChar1 = read1->getId()[idLengths[1] - 1];
        if ((lastChar0 == '1' || lastChar0 == '2') && (lastChar0 == '1' || lastChar1 == '2') && 
            lastChar0 != lastChar1) {
                idLengths[0] -= 2;
                idLengths[1] -= 2;
        }
    }

    bool writesFit = generateSAMText(reads[first], result->status[first], result->location[first], result->isRC[first], useM, true, true,
                                     reads[second], result->status[second], result->location[second], result->isRC[second],
                        genome, &lv, buffer[bufferBeingCreated] + bufferSize - remainingBufferSpace,remainingBufferSpace,&sizeUsed[first],
                        idLengths[first]);

    if (writesFit) {
        writesFit = generateSAMText(reads[second], result->status[second], result->location[second], result->isRC[second], useM, true, false,
                                    reads[first], result->status[first], result->location[first], result->isRC[first],
                        genome, &lv, buffer[bufferBeingCreated] + bufferSize - remainingBufferSpace + sizeUsed[first],remainingBufferSpace-sizeUsed[first],&sizeUsed[second],
                        idLengths[second]);
    }

    if (!writesFit) {
        if (!startIo()) {
            return false;
        }

        if (!generateSAMText(reads[first], result->status[first], result->location[first], result->isRC[first], useM, true, true,
                             reads[second], result->status[second], result->location[second], result->isRC[second],
                genome, &lv, buffer[bufferBeingCreated] + bufferSize - remainingBufferSpace,remainingBufferSpace,&sizeUsed[first],
                idLengths[first]) ||
            !generateSAMText(reads[second], result->status[second] ,result->location[second], result->isRC[second], useM, true, false,
                             reads[first], result->status[first], result->location[first], result->isRC[first],
                genome, &lv, buffer[bufferBeingCreated] + bufferSize - remainingBufferSpace + sizeUsed[first],remainingBufferSpace-sizeUsed[first],&sizeUsed[second],
                idLengths[second])) {


            fprintf(stderr,"WindowsSAMWriter: create SAM string into fresh buffer failed\n");
            return false;
        }
    }

    size_t bufferOffset[2] = {bufferSize - remainingBufferSpace, bufferSize - remainingBufferSpace + sizeUsed[first]};
    remainingBufferSpace -= (sizeUsed[0] + sizeUsed[1]);
    //
    // The strange code that determines the sort key (which uses the coordinate of the mate for unmapped reads) is because we list unmapped reads
    // with mapped mates at their mates' location so they sort together.  If both halves are unmapped, then  
    afterWrite(result->status[first] != NotFound ? result->location[first] : ((result->status[second] != NotFound) ? result->location[second] : UINT32_MAX), bufferOffset[0], (unsigned)sizeUsed[first]);
    afterWrite(result->status[second] != NotFound ? result->location[second] : ((result->status[first] != NotFound) ? result->location[first] : UINT32_MAX), bufferOffset[1], (unsigned)sizeUsed[second]);
    return true;
}

    ParallelSAMWriter *
ParallelSAMWriter::create(
    const char		*fileName,
    const Genome	*genome,
    unsigned		 nThreads,
    bool			 sort,
    size_t			 sortBufferMemory,
	bool			 useM,
    int              argc,
    const char     **argv,
    const char      *version,
    const char      *rgLine) 
{
    ParallelSAMWriter *parallelWriter = sort
        ? new SortedParallelSAMWriter(sortBufferMemory, useM, argc, argv, version, rgLine)
        : new ParallelSAMWriter(useM,argc,argv,version, rgLine);
    if (!parallelWriter->initialize(fileName, genome, nThreads, sort)) {
        fprintf(stderr, "unable to initialize parallel SAM writer\n");
        delete parallelWriter;
        return NULL;
    }
    return parallelWriter;
}

    bool

ParallelSAMWriter::initialize(const char *fileName, const Genome *genome, unsigned i_nThreads, bool sorted)
{
    file = AsyncFile::open(fileName, true);
    if (NULL == file) {
        fprintf(stderr,"Unable to create SAM file '%s'\n",fileName);
        return false;
    }

    char *headerBuffer = new char[SAMWriter::HEADER_BUFFER_SIZE];
    size_t headerActualSize;

    if (!SAMWriter::generateHeader(genome,headerBuffer,SAMWriter::HEADER_BUFFER_SIZE,&headerActualSize, sorted, argc, argv, version, rgLine)) {
        fprintf(stderr,"WindowsParallelSAMWriter: unable to generate SAM header.\n");
        delete[] headerBuffer;
        return false;
    }

    AsyncFile::Writer* hwriter = file->getWriter();

    if (NULL == hwriter) {
        fprintf(stderr,"ParallelSAMWriter: unable to create writer\n");
        delete[] headerBuffer;
        return false;
    }

    size_t bytesWritten;
    if (! hwriter->beginWrite(headerBuffer, headerActualSize, 0, &bytesWritten)) {
        fprintf(stderr,"ParallelSAMWriter: unable to write header to file\n");
        delete[] headerBuffer;
        return false;
    }

    if (! hwriter->waitForCompletion()) {
        fprintf(stderr,"ParallelSAMWriter: failed to complete\n");
        delete[] headerBuffer;
        return false;
    }
    if (! hwriter->close()) {
        fprintf(stderr, "ParallelSAMWriter: failed to close\n");
    }
    delete hwriter;
    delete[] headerBuffer;

    nextWriteOffset = headerActualSize;

    nThreads = i_nThreads;
    writer = new ThreadSAMWriter *[nThreads];

    if (!createThreadWriters(genome)) {
        fprintf(stderr,"Unable to create SAM writer.\n");
        return false;
    }

    return true;
}

    bool
ParallelSAMWriter::createThreadWriters(const Genome* genome)
{
    bool worked = true;
    for (int i = 0; i < nThreads; i++) {
        writer[i] = new ThreadSAMWriter(UnsortedBufferSize, useM);
        worked &= writer[i]->initialize(file, genome, &nextWriteOffset);
    }
    return worked;
}

ParallelSAMWriter::~ParallelSAMWriter()
{
    delete [] writer;
}

    SAMWriter*
ParallelSAMWriter::getWriterForThread(
    int whichThread)
{
    _ASSERT(whichThread < nThreads);
    return writer[whichThread];
}

    bool
ParallelSAMWriter::close()
{
    for (int i = 0; i < nThreads; i++) {
        // writers were already closed by each thread so they could flush in parallel
        delete writer[i];
        writer[i] = NULL;
    }
    if (! file->close()) {
        fprintf(stderr, "ParallelSAMWriter::close file close failed\n");
    }
    delete file;
    file = NULL;
    return true;
}

    bool
ThreadSAMWriter::startIo()
{
    //
    // It didn't fit in the buffer.  Start writing it.
    //
    _int64 writeOffset = InterlockedAdd64AndReturnNewValue(nextWriteOffset,bufferSize - remainingBufferSpace) - (bufferSize - remainingBufferSpace);
    if (!beforeFlush(writeOffset, bufferSize - remainingBufferSpace)) {
        fprintf(stderr, "ThreadSAMWriter: beforeFlush failed\n");
        return false;
    }
    if (!writer[bufferBeingCreated]->beginWrite(buffer[bufferBeingCreated], bufferSize - remainingBufferSpace, writeOffset, NULL)) {
        fprintf(stderr,"ThreadSAMWriter: WriteFile failed\n");
        return false;
    }

    //
    // If necessary, wait for the other buffer to finish writing.
    //
    if (!waitForIoCompletion()) {
        fprintf(stderr,"ThreadSAMWriter: waitForIoCompletion failed\n");
        return false;
    }
    bufferBeingCreated = 1 - bufferBeingCreated;
    remainingBufferSpace = bufferSize;

    return true;
}

    bool
ThreadSAMWriter::waitForIoCompletion()
{
    return writer[1 - bufferBeingCreated]->waitForCompletion();
}

SortBlock::SortBlock()
    : entries(0), fileOffset(0), fileBytes(0), index(0), reader()
{
}

SortBlock::SortBlock(size_t capacity)
    : entries(capacity), fileOffset(0), fileBytes(0), index(0), reader()
{
}

SortBlock::SortBlock(
    SortBlock& other)
{
    entries = other.entries;
    fileOffset = other.fileOffset;
    fileBytes = other.fileBytes;
    index = other.index;
    reader = other.reader;
}

    void
SortBlock::operator=(
    SortBlock& other)
{
    entries = other.entries;
    fileOffset = other.fileOffset;
    fileBytes = other.fileBytes;
    index = other.index;
    index = other.index;
    reader = other.reader;
}

SortedThreadSAMWriter::SortedThreadSAMWriter(size_t i_bufferSize, bool useM)
    : ThreadSAMWriter(i_bufferSize, useM),
        parent(NULL),
        largest(1000),
        locations(1000)
{
}

SortedThreadSAMWriter::~SortedThreadSAMWriter()
{
}

    bool
SortedThreadSAMWriter::initialize(
    SortedParallelSAMWriter* i_parent,
    const Genome* i_genome)
{
    parent = i_parent;
    return ThreadSAMWriter::initialize(parent->file, i_genome, &parent->nextWriteOffset);
}

    void
SortedThreadSAMWriter::afterWrite(
    unsigned location,
    size_t bufferOffset,
    unsigned length)
{
    SortEntry entry(bufferOffset, length, location);
    locations.entries.push_back(entry);
}

    bool
SortedThreadSAMWriter::beforeFlush(_int64 fileOffset, _int64 length)
{
    // sort buffered reads by location for later merge sort
    std::sort(locations.entries.begin(), locations.entries.end(), SortEntry::comparator);
    
    // wait for IO of other buffer to finish since we're going to sort into there
    if (! waitForIoCompletion()) {
        fprintf(stderr, "SortedThreadSAMWriter waitForIoCompletion failed\n");
        return false;
    }
    
    // copy into other buffer in sorted order & switch buffers
    unsigned target = 0;
    for (VariableSizeVector<SortEntry>::iterator i = locations.entries.begin(); i != locations.entries.end(); i++) {
        memcpy(buffer[1 - bufferBeingCreated] + target, buffer[bufferBeingCreated] + i->offset, i->length);
        i->offset = fileOffset + target;
        target += i->length;
    }
    bufferBeingCreated = 1 - bufferBeingCreated;
    
    // remember offsets for full-file sort, get a new vector of appropriate size
    locations.fileOffset = fileOffset;
    locations.fileBytes = length;
    parent->addLocations(locations);
    if (locations.entries.size() > largest) {
        largest = (locations.entries.size() * 6) / 5; // grow by 20% if it exceeds prior max
    }
    locations.entries.reserve(largest);

    return true;
}

    bool
SortedParallelSAMWriter::initialize(
    const char *fileName,
    const Genome *genome,
    unsigned i_nThreads,
    bool sorted)
{
    InitializeExclusiveLock(&lock);
    sortedFile = fileName;
    tempFile = (char*) malloc(strlen(fileName) + 5);
    strcpy(tempFile, fileName);
    strcat(tempFile, ".tmp");
    bool ok = ParallelSAMWriter::initialize(tempFile, genome, i_nThreads, sorted);
    headerSize = nextWriteOffset;
    return ok;
}
    
    bool
SortedParallelSAMWriter::createThreadWriters(const Genome* genome)
{
    size_t bufferSize = totalMemory / nThreads / 2;
    bool worked = true;
    for (unsigned i = 0; i < nThreads; i++) {
        SortedThreadSAMWriter* w = new SortedThreadSAMWriter(bufferSize, useM);
        writer[i] = w;
        worked &= w->initialize(this, genome);
    }
    return worked;
}

class SortContext : public TaskContextBase
{
public:

    void initializeThread() {}

    void runThread();

    void finishThread(SortContext* parent) {}

    char*           source;
    size_t          bufferSize;
    unsigned        blockSize;
    RangeSplitter*  range;
    const size_t*   blockOffsets;
    size_t          entryCount;
    SortEntry*      entries;
    AsyncFile*      file;
};

void SortContext::runThread()
{
    // allocate a pair of buffers and async writers
    AsyncFile::Writer* writers[2] = {file->getWriter(), file->getWriter()};
    char* buffers[2] = {(char*) BigAlloc(bufferSize), (char*) BigAlloc(bufferSize)};
    if (buffers[0] == NULL || buffers[1] == NULL || writers[0] == NULL || writers[1] == NULL) {
        fprintf(stderr, "could not allocate write buffers\n");
        return;
    }
    int writingBuffer = 0;

    // copy blocks of source into target at desired location
    _int64 rangeStart, rangeLength;
    while (range->getNextRange(&rangeStart, &rangeLength)) {
        size_t targetOffset = blockOffsets[rangeStart];
        size_t bufferOffset = 0;
        unsigned end = min((unsigned) entryCount, (unsigned) (rangeStart + rangeLength) * blockSize );
        for (unsigned read = rangeStart * blockSize; ; read++) {
            SortEntry* entry;
            if (read == end || bufferOffset + (entry = &entries[read])->length > bufferSize) {
                writers[1 - writingBuffer]->waitForCompletion();
                writers[writingBuffer]->beginWrite(buffers[writingBuffer], bufferOffset, targetOffset, NULL);
                writingBuffer = 1 - writingBuffer;
                targetOffset += bufferOffset;
                bufferOffset = 0;
                if (read == end) {
                    break;
                }
            }
            memcpy(buffers[writingBuffer] + bufferOffset, source + entry->offset, entry->length);
            bufferOffset += entry->length;
        }
        writers[1 - writingBuffer]->waitForCompletion();
    }
    delete writers[0];
    delete writers[1];
    BigDealloc(buffers[0]);
    BigDealloc(buffers[1]);
}

    bool
SortedParallelSAMWriter::close()
{
    if (! ParallelSAMWriter::close()) {
        return false;
    }
    DestroyExclusiveLock(&lock);

#ifdef _MSC_VER
    return mergeSort();
#else
#ifdef __linux__
    return mergeSort();
#else
    return memoryMappedSort(); // async io not supported on OS X
#endif
#endif
}

    bool
SortedParallelSAMWriter::mergeSort()
{
    // merge sort from temp file into sorted file
#if USE_DEVTEAM_OPTIONS
    printf("sorting...");
    _int64 start = timeInMillis();
#endif

    // first replace offset in entries with block index, and sort them all in one large array
    size_t total = 0;
    for (VariableSizeVector<SortBlock>::iterator i = locations.begin(); i != locations.end(); i++) {
        total += i->entries.size();
    }
    SortEntry* entries = (SortEntry*) BigAlloc(total * sizeof(SortEntry));
    size_t offset = 0;
    for (VariableSizeVector<SortBlock>::iterator i = locations.begin(); i != locations.end(); i++) {
        unsigned n = i->entries.size();
        unsigned blockIndex = i - locations.begin();
        memcpy(entries + offset, i->entries.begin(), n * (size_t) sizeof(SortEntry));
        for (unsigned j = 0; j < n; j++) {
            entries[offset + j].offset = blockIndex;
        }
        offset += n;
    }
    std::stable_sort(entries, entries + total, SortEntry::comparator);
#if USE_DEVTEAM_OPTIONS
    printf(" %ld s\nwriting sorted reads...", (timeInMillis() - start) / 1000);
    start = timeInMillis();
#endif

    // setup - open all files, read first block, begin read for second
    AsyncFile* temp = AsyncFile::open(tempFile, false);
    const size_t ReadBufferSize = UnsortedBufferSize;
    char* buffers = (char*) BigAlloc(ReadBufferSize * 2 * locations.size());
    unsigned j = 0;
#if USE_DEVTEAM_OPTIONS
    if (timeInMillis() - start > 1000) {
        printf(" (allocated %lld Mb in %lld s)",
            ReadBufferSize * 2 * locations.size() / (2 << 20), (timeInMillis() - start) / 1000);
    }
#endif
    for (VariableSizeVector<SortBlock>::iterator i = locations.begin(); i != locations.end(); i++, j++) {
        i->reader.open(temp, i->fileOffset, i->fileBytes, ReadBufferSize, true,
            buffers + j * 2 * ReadBufferSize, buffers + (j * 2 + 1) * ReadBufferSize);
    }
    for (VariableSizeVector<SortBlock>::iterator i = locations.begin(); i != locations.end(); i++) {
        i->reader.endOpen();
    }

    // set up double-buffered output
    AsyncFile* sorted = AsyncFile::open(sortedFile, true);
	if (NULL == sorted) {
		return false;
	}
    BufferedAsyncWriter writer;
    const size_t WriteBufferSize = UnsortedBufferSize;
    if (! writer.open(sorted, WriteBufferSize)) {
        fprintf(stderr, "open sorted file for write failed\n");
        return false;
    }

    // write out header
    if (headerSize > 0) {
        void* hbuf = BigAlloc(headerSize);
        AsyncFile::Reader* hread = temp->getReader();
        bool ok = hread->beginRead(hbuf, headerSize, 0, NULL);
        ok &= hread->waitForCompletion();
        ok &= hread->close();
        delete hread;
        if (! ok ) {
            fprintf(stderr, "read header failed\n");
            return false;
        }
        if (! writer.write(hbuf, headerSize)) {
            fprintf(stderr, "write header failed\n");
            return false;
        }
        BigDealloc(hbuf);
    }

    // merge input blocks into output using pre-sorted list
    for (size_t i = 0; i < total; i++) {
        SortEntry* entry = &entries[i];
        void* buf = writer.forWrite(entry->length);
        if (buf == NULL || ! locations[entry->offset].reader.read(buf, entry->length)) {
            fprintf(stderr, "merge %s failed\n", buf ? "write" : "read");
            return false;
        }
    }

    // close everything
    BigDealloc(entries);
    bool ok = writer.close();
    ok &= sorted->close();
    delete sorted;
    _int64 readWait = 0;
    for (VariableSizeVector<SortBlock>::iterator i = locations.begin(); i != locations.end(); i++) {
        ok &= i->reader.close();
        readWait += i->reader.getWaitTimeInMillis();
    }
    ok &= temp->close();
    delete temp;
    BigDealloc(buffers);
    if (! ok) {
        printf("files did not close properly\n");
    }
    if (! DeleteSingleFile(tempFile)) {
        printf("warning: failure deleting temp file %s\n", tempFile);
    }

#if USE_DEVTEAM_OPTIONS
    printf(" %u reads in %u blocks, %lld s (%lld s read wait, %lld s write wait)\n",
        total, locations.size(), (timeInMillis() - start)/1000, readWait/1000, writer.getWaitTimeInMillis()/1000);
#endif

    return true;
}

    bool
SortedParallelSAMWriter::memoryMappedSort()
{
    // sort by location and copy from temp to final file in sorted order
    // because of buffer sorting this should be a merge-sort rather than random-access
    printf("sorting...");
    _int64 start = timeInMillis();
    // todo: use in-memory merge sort instead of standard sort?
    // copy into single buffer before sorting
    size_t entryCount = 0;
    for (VariableSizeVector<SortBlock>::iterator i = locations.begin(); i != locations.end(); i++) {
        entryCount += i->entries.size();
    }
    SortEntry* entries = (SortEntry*) BigAlloc(entryCount * sizeof(SortEntry));
    size_t offset = 0;
    for (VariableSizeVector<SortBlock>::iterator i = locations.begin(); i != locations.end(); i++) {
        memcpy(entries + offset, i->entries.begin(), i->entries.size() * sizeof(SortEntry));
        offset += i->entries.size();
    }
    std::sort(entries, entries + entryCount, SortEntry::comparator);
    printf(" %ld s\n", (timeInMillis() - start) / 1000);

    printf("writing sorted reads...");
    start = timeInMillis();
    void* p;
    MemoryMappedFile* map = OpenMemoryMappedFile(tempFile, 0, QueryFileSize(tempFile), &p, false, true);
    if (map == NULL) {
        fprintf(stderr, "Could not map temporary file\n");
        // todo: just use unsorted file?
        return false;
    }

    // divide into blocks and figure out offset from base
    const unsigned blockSize = 1000;
    unsigned blockCount = (entryCount + blockSize - 1) / blockSize;
    size_t* blockOffsets = new size_t[blockCount];
    offset = headerSize;
    for (unsigned block = 0; ; block++) {
        blockOffsets[block] = offset;
        if (block == blockCount - 1) {
            break;
        }
        for (unsigned i = 0; i < blockSize; i++) {
            offset += entries[block * blockSize + i].length;
        }
    }

    // setup for async permutation
    RangeSplitter range(blockCount, nThreads);
    SortContext context;
    context.totalThreads = nThreads; // todo: optimize - might be better to use 2x or more
    context.bindToProcessors = false; // disk bound, so processor affinity doesn't matter
    context.source = (char*) p;
    context.blockSize = blockSize;
    context.bufferSize = UnsortedBufferSize; // use smaller write buffers
    context.range = &range;
    context.blockOffsets = blockOffsets;
    context.entries = entries;
    context.entryCount = entryCount;
    context.file = AsyncFile::open(sortedFile, true);
    if (context.file == NULL) {
        fprintf(stderr, "could not open sorted file for write %s\n", sortedFile);
        delete[] blockOffsets;
        return false;
    }
    // write out header
    AsyncFile::Writer* hwrite = context.file->getWriter();
    hwrite->beginWrite(p, headerSize, 0, NULL);
    hwrite->waitForCompletion();
    delete hwrite;
    // run parallel tasks
    ParallelTask<SortContext> task(&context);
    task.run();

    delete [] blockOffsets;
    delete context.file;
    BigDealloc(entries);
    CloseMemoryMappedFile(map);
    if (! DeleteSingleFile(tempFile)) {
        printf("warning: failure deleting temp file %s\n", tempFile);
    }

    printf(" %lld reads, %lld bytes, %ld seconds\n",
        entryCount, offset, (timeInMillis() - start) / 1000);

    return true;
}

    void
SortedParallelSAMWriter::addLocations(
    SortBlock& added)
{
    AcquireExclusiveLock(&lock);
    locations.push_back(added);
    ReleaseExclusiveLock(&lock);
}

    char *
strnchrs(char *str, char charToFind, char charToFind2, size_t maxLen) // Hokey version that looks for either of two chars
{
    for (size_t i = 0; i < maxLen; i++) {
        if (str[i] == charToFind || str[i] == charToFind2) {
            return str + i;
        }
        if (str[i] == 0) {
            return NULL;
        }
    }
    return NULL;
}

    char *
skipToBeyondNextRunOfSpacesAndTabs(char *str, const char *endOfBuffer, size_t *charsUntilFirstSpaceOrTab = NULL)
{
    if (NULL == str) return NULL;

    char *nextChar = str;
    while (nextChar < endOfBuffer && *nextChar != ' ' && *nextChar != '\n' && *nextChar != '\t' && *nextChar != '\r' /* for Windows CRLF text */) {
        nextChar++;
    }

    if (NULL != charsUntilFirstSpaceOrTab) {
        *charsUntilFirstSpaceOrTab = nextChar - str;
    }

    if (nextChar >= endOfBuffer || *nextChar == '\n') {
        return NULL;
    }

    while (nextChar < endOfBuffer && (' ' == *nextChar || '\t' == *nextChar || '\r' == *nextChar)) {
        nextChar++;
    }

    if (nextChar >= endOfBuffer) {
        return NULL;
    }

    return nextChar;
}


SAMReader::~SAMReader()
{
}

    SAMReader *
SAMReader::create(const char *fileName, const Genome *genome, _int64 startingOffset, 
                    _int64 amountOfFileToProcess, ReadClippingType clipping)
{
#ifdef  _MSC_VER
    WindowsOverlappedSAMReader *reader = new WindowsOverlappedSAMReader(clipping);
#else
    MemMapSAMReader *reader = new MemMapSAMReader(clipping);
#endif
    if (!reader->init(fileName, genome, startingOffset, amountOfFileToProcess)) {
        //
        // Probably couldn't open the file.
        //
        delete reader;
        return NULL;
    }
    return reader;
}

//
// Implement the ReadReader form of getNextRead, which doesn't include the
// alignment results by simply throwing them away.
//
    bool
SAMReader::getNextRead(Read *readToUpdate)
{
    return getNextRead(readToUpdate, NULL, NULL, NULL, NULL, NULL, NULL);
}


    bool
SAMReader::getNextReadPair(Read *read1, Read *read2, PairedAlignmentResult *alignmentResult, 
            unsigned *mapQ, const char **cigar)
{
    unsigned flag[2];
    if (!getNextRead(read1, &alignmentResult->status[0],&alignmentResult->location[0],
            &alignmentResult->isRC[0],mapQ ? &mapQ[0] : NULL,&flag[0],false,cigar ? &cigar[0] : NULL)) {
        return false;
    }

    if (!getNextRead(read2, &alignmentResult->status[1],&alignmentResult->location[1],
            &alignmentResult->isRC[1],mapQ ? &mapQ[1] : NULL,&flag[1],true, cigar? &cigar[1] : NULL)) {
        return false;
    }

    if (!(flag[0] & SAM_MULTI_SEGMENT) || !(flag[1] & SAM_MULTI_SEGMENT) || !(flag[0] & SAM_FIRST_SEGMENT) || !(flag[1] & SAM_LAST_SEGMENT)) {
        return false;
    }

    return true;
}

    bool
SAMReader::parseHeader(const char *fileName, char *firstLine, char *endOfBuffer, const Genome *genome, size_t *headerSize)
{
    char *nextLineToProcess = firstLine;

    while (NULL != nextLineToProcess && nextLineToProcess < endOfBuffer && '@' == *nextLineToProcess) {
        if (!strncmp("@SQ",nextLineToProcess,3)) {
            //
            // These lines represent sequences in the reference genome, what are
            // called "pieces" in the Genome class.  (Roughly, chromosomes or major
            // variants like some versions of the MHC genes on chr6; or more
            // particularly the things that come in different FASTA files from the
            // reference assembly).
            //
            // Verify that they actually match what's in our reference genome.
            //

            if (nextLineToProcess + 3 >= endOfBuffer || ' ' != nextLineToProcess[3] && '\t' != nextLineToProcess[3]) {
                fprintf(stderr,"Malformed SAM file '%s' has @SQ without a following space or tab.\n",fileName);
                return false;
            }

            char *snStart = nextLineToProcess + 4;
            while (snStart < endOfBuffer && strncmp(snStart,"SN:",__min(3,endOfBuffer-snStart)) && *snStart != '\n') {
                snStart++;
            }

            if (snStart >= endOfBuffer || *snStart == '\n') {
                fprintf(stderr,"Malformed @SQ line doesn't have 'SN:' in file '%s'\n",fileName);
                return false;
            }

            const size_t pieceNameBufferSize = 512;
            char pieceName[pieceNameBufferSize];
            for (unsigned i = 0; i < pieceNameBufferSize && snStart+3+i < endOfBuffer; i++) {
                if (snStart[3+i] == ' ' || snStart[3+i] == '\t' || snStart[3+i] == '\n') {
                    pieceName[i] = '\0';
                } else {
                    pieceName[i] = snStart[3+i];
                }
            }
            pieceName[pieceNameBufferSize - 1] = '\0';

            //if (!genome->getOffsetOfPiece(pieceName,NULL)) {
            //    fprintf(stderr,"SAM file '%s' contains sequence name '%s' that isn't in the reference genome.\n",
            //                fileName,pieceName);
            //    return false;
            //}
        } else if (!strncmp("@HD",nextLineToProcess,3) || !strncmp("@RG",nextLineToProcess,3) || !strncmp("@PG",nextLineToProcess,3) ||
            !strncmp("@CO",nextLineToProcess,3)) {
            //
            // Ignore these lines.
            //
        } else {
            fprintf(stderr,"Unrecognized header line in SAM file.\n");
            return false;
        }
        nextLineToProcess = strnchr(nextLineToProcess,'\n',endOfBuffer-nextLineToProcess) + 1;
    }

    *headerSize = nextLineToProcess - firstLine;
    return true;
}

    bool
SAMReader::parseLine(char *line, char *endOfBuffer, char *result[], size_t *linelength, size_t fieldLengths[])
{
    *linelength = 0;

    char *next = line;
    char *endOfLine = strnchr(line,'\n',endOfBuffer-line);
    if (NULL == endOfLine) {
        return false;
    }

    //
    // Skip over any leading spaces and tabs
    //
    while (next < endOfLine && (*next == ' ' || *next == '\t')) {
        next++;
    }

    for (unsigned i = 0; i < nSAMFields; i++) {
        if (NULL == next || next >= endOfLine) {
            //
            // Too few fields.
            //
            return false;
        }

        result[i] = next;

        next = skipToBeyondNextRunOfSpacesAndTabs(next,endOfLine,&fieldLengths[i]);
    }

    *linelength =  endOfLine - line + 1;    // +1 skips over the \n
    return true;
}

    void
SAMReader::getReadFromLine(
    const Genome        *genome,
    char                *line, 
    char                *endOfBuffer, 
    Read                *read, 
    AlignmentResult     *alignmentResult,
    unsigned            *genomeLocation, 
    bool                *isRC,
    unsigned            *mapQ,
    size_t              *lineLength,
    unsigned *           flag,
    unsigned **          newReferenceCounts,
    const char **        cigar,
    ReadClippingType     clipping
    )
{
    char *field[nSAMFields];
    size_t fieldLength[nSAMFields];

    if (!parseLine(line, endOfBuffer, field, lineLength, fieldLength)) {
        fprintf(stderr, "Failed to parse SAM line:\n%.*s\n", lineLength, line);
        exit(1);
    }

    //
    // We have to copy the piece name (RNAME) into its own buffer because the code in Genome expects
    // it to be a null-terminated string, while all we've got is one that's space delimited.
    //
    const size_t pieceNameBufferSize = 512;
    char pieceName[pieceNameBufferSize];

    if (fieldLength[RNAME] >= pieceNameBufferSize) {  // >= because we need a byte for the \0
        fprintf(stderr,"SAMReader: too long an RNAME.  Can't parse.\n");
        exit(1);
    }
    
    memcpy(pieceName,field[RNAME],fieldLength[RNAME]);
    pieceName[fieldLength[RNAME]] = '\0';

    unsigned offsetOfPiece;
    if ('*' != pieceName[0] && !genome->getOffsetOfPiece(pieceName,&offsetOfPiece)) {
        fprintf(stderr,"Unable to find piece '%s' in genome.  SAM file malformed.\n",pieceName);
        exit(1);
    }

    if (NULL != genomeLocation) {
        unsigned oneBasedOffsetWithinPiece = 0;
        if ('*' != pieceName[0]) {
            //
            // We can't call sscanf directly into the mapped file, becuase it reads to the end of the
            // string even when it's satisfied all of its fields.  Since this can be gigabytes, it's not
            // really good for perf.  Instead, copy the POS field into a local buffer and null terminate it.
            //

            const unsigned posBufferSize = 20;
            char posBuffer[posBufferSize];
            if (fieldLength[POS] >= posBufferSize) {
                fprintf(stderr,"SAMReader: POS field too long.\n");
                exit(1);
            }
            memcpy(posBuffer,field[POS],fieldLength[POS]);
            posBuffer[fieldLength[POS]] = '\0';
            if (0 == sscanf(posBuffer,"%d",&oneBasedOffsetWithinPiece)) {
                fprintf(stderr,"SAMReader: Unable to parse position when it was expected.\n");
                exit(1);
            }
            if (0 == oneBasedOffsetWithinPiece) {
                fprintf(stderr,"SAMReader: Position parsed as 0 when it was expected.\n");
                exit(1);
            }
            *genomeLocation = offsetOfPiece + oneBasedOffsetWithinPiece - 1; // -1 is because our offset is 0 based, while SAM is 1 based.
        } else {
            *genomeLocation = 0xffffffff;
        }
    }

    if (fieldLength[SEQ] != fieldLength[QUAL]) {
        fprintf(stderr,"SAMReader: QUAL string unequal in length to SEQ string.\n");
        exit(1);
    }

    unsigned _flag;
    const size_t flagBufferSize = 20;   // More than enough
    char flagBuffer[flagBufferSize];
    if (fieldLength[FLAG] >= flagBufferSize) {
        fprintf(stderr,"SAMReader: flag field is too long.\n");
        exit(1);
    }
    memcpy(flagBuffer,field[FLAG],fieldLength[FLAG]);
    flagBuffer[fieldLength[FLAG]] = '\0';
    if (1 != sscanf(flagBuffer,"%d",&_flag)) {
        fprintf(stderr,"SAMReader: couldn't parse FLAG field.\n");
        exit(1);
    }

    if (NULL != read) {
        //
        // Clip reads where the quality strings end in '#'
        //
        read->init(field[QNAME],(unsigned)fieldLength[QNAME],field[SEQ],field[QUAL],(unsigned)fieldLength[SEQ],newReferenceCounts);
        //
        // If this read is RC in the SAM file, we need to reverse it here, since Reads are always the sense that they were as they came
        // out of the base caller.
        //

        if (_flag & SAM_REVERSE_COMPLEMENT) {
            read->becomeRC();
        }
        read->clip(clipping);
    }

    if (NULL != alignmentResult) {
        if (_flag & SAM_UNMAPPED) {
            *alignmentResult = NotFound;
        } else {
            if ('*' == pieceName[0]) {
                fprintf(stderr,"SAMReader: mapped read didn't have RNAME filled in.\n");
                exit(1);
            }
            *alignmentResult = SingleHit;   // NB: This isn't quite right, we should look at MAPQ.
        }
    }

    if (NULL != isRC) {
        *isRC = (_flag & SAM_REVERSE_COMPLEMENT) ? true : false;
    }

    if (NULL != mapQ) {
        *mapQ = atoi(field[MAPQ]);
        if (*mapQ > 255) {
            fprintf(stderr,"SAMReader: MAPQ field has bogus value\n");
            exit(1);
        }
    }

    if (NULL != flag) {
        *flag = _flag;
    }

    if (NULL != cigar) {
        *cigar = field[CIGAR];
    }
}


#ifdef  _MSC_VER

WindowsOverlappedSAMReader::WindowsOverlappedSAMReader(ReadClippingType i_clipping)
{
    clipping = i_clipping;

    //
    // Initilize the buffer info struct.
    //
    for (unsigned i = 0 ; i < nBuffers; i++) {
        bufferInfo[i].buffer = (char *)BigAlloc(bufferSize + 1);    // +1 gives us a place to put a terminating null
        if (NULL == bufferInfo[i].buffer) {
            fprintf(stderr,"FASTQ Reader: unable to allocate IO buffer\n");
            exit(1);
        }

        bufferInfo[i].buffer[bufferSize] = 0;       // The terminating null.
        
        bufferInfo[i].lap.hEvent = CreateEvent(NULL,TRUE,FALSE,NULL);
        if (NULL == bufferInfo[i].lap.hEvent) {
            fprintf(stderr,"Unable to create event for FASTQ reader\n");
            exit(1);
        }

        bufferInfo[i].state = Empty;
        bufferInfo[i].isEOF = false;
        bufferInfo[i].offset = 0;
        bufferInfo[i].referenceCount = 0;
    }

    hFile = INVALID_HANDLE_VALUE;
    genome = NULL;
}

    bool
WindowsOverlappedSAMReader::init(const char *fileName, const Genome *i_genome, _int64 startingOffset, _int64 amountOfFileToProcess)
{
    genome = i_genome;
    
    hFile = CreateFile(fileName,GENERIC_READ,FILE_SHARE_READ,NULL,OPEN_EXISTING,FILE_FLAG_OVERLAPPED,NULL);
    if (INVALID_HANDLE_VALUE == hFile) {
        return false;
    }

    if (!GetFileSizeEx(hFile,&fileSize)) {
        fprintf(stderr,"WindowsSAM reader: unable to get file size of '%s', %d\n",fileName,GetLastError());
        return false;
    }

    //
    // Read and parse the header specially.
    //
    BufferInfo *info = &bufferInfo[0];
    info->lap.Offset = 0;
    info->lap.OffsetHigh = 0;

    if (!ReadFile(hFile,info->buffer,1024 * 1024,&info->validBytes,&info->lap)) {
        if (GetLastError() != ERROR_IO_PENDING) {
            fprintf(stderr,"WindowsOverlappedSAMReader::init: unable to read header of '%s', %d\n",fileName,GetLastError());
            return false;
        }
    }

    if (!GetOverlappedResult(hFile,&info->lap,&info->validBytes,TRUE)) {
        fprintf(stderr,"WindowsOverlappedSAMReader::init: error reading header of '%s', %d\n",fileName,GetLastError());
        return false;
    }

    if (!parseHeader(fileName,info->buffer,info->buffer + info->validBytes,genome,&headerSize)) {
        fprintf(stderr,"SAMReader: failed to parse header on '%s'\n",fileName);
        return false;
    }

    reinit(startingOffset,amountOfFileToProcess);

    return true;
}

    void
WindowsOverlappedSAMReader::reinit(_int64 startingOffset, _int64 amountOfFileToProcess)
{
    _ASSERT(INVALID_HANDLE_VALUE != hFile && 0 != headerSize);  // Must call init() before reinit()

    //
    // First let any pending IO complete.
    //
    for (unsigned i = 0; i < nBuffers; i++) {
        if (bufferInfo[i].state == Reading) {
            waitForBuffer(i);
        }
        bufferInfo[i].state = Empty;
        bufferInfo[i].isEOF= false;
        bufferInfo[i].offset = 0;
        bufferInfo[i].referenceCount = 0;
    }

    nextBufferForReader = 0;
    nextBufferForConsumer = 0;    

    readOffset.QuadPart = max(headerSize,(size_t)startingOffset) - 1; // -1 is to point at the previous newline so we don't skip the first line.
    if (0 == amountOfFileToProcess) {
        //
        // This means just read the whole file.
        //
        endingOffset = fileSize.QuadPart;
    } else {
        endingOffset = min(fileSize.QuadPart,startingOffset + amountOfFileToProcess);
    }

    //
    // Kick off IO, wait for the first buffer to be read and then skip until hitting the first newline.
    //
    startIo();
    waitForBuffer(nextBufferForConsumer);

    BufferInfo *info = &bufferInfo[nextBufferForConsumer];
    char *firstNewline = strnchr(info->buffer,'\n',info->validBytes);
    if (NULL == firstNewline) {
        return;
    }

    //
    // Parse the new first line.  If it's got SAM_MULTI_SEGMENT set and not SAM_FIRST_SEGMENT, then skip it and go with the next one.
    //
    Read read(this);
    AlignmentResult alignmentResult;
    unsigned genomeLocation;
    bool isRC;
    unsigned mapQ;
    size_t lineLength;
    unsigned flag;
    unsigned *referenceCounts[2];

    referenceCounts[0] = &info->referenceCount;
    referenceCounts[1] = NULL;

    getReadFromLine(genome,firstNewline+1,info->buffer + info->validBytes,
                    &read,&alignmentResult,&genomeLocation,&isRC,&mapQ,&lineLength,
                    &flag,referenceCounts,NULL,clipping);

    if ((flag & SAM_MULTI_SEGMENT) && !(flag & SAM_FIRST_SEGMENT)) {
        //
        // Skip this line.
        //
        info->offset = (unsigned)(firstNewline + lineLength - info->buffer + 1); // +1 skips over the newline.
    } else {
        info->offset = (unsigned)(firstNewline - info->buffer + 1); // +1 skips over the newline.
    }
}

WindowsOverlappedSAMReader::~WindowsOverlappedSAMReader()
{
    for (unsigned i = 0; i < nBuffers; i++) {
        BigDealloc(bufferInfo[i].buffer);
        bufferInfo[i].buffer = NULL;
        CloseHandle(bufferInfo[i].lap.hEvent);
    }
    CloseHandle(hFile);
}


    bool
WindowsOverlappedSAMReader::getNextRead(
            Read *read, AlignmentResult *alignmentResult, unsigned *genomeLocation, bool *isRC, unsigned *mapQ, 
            unsigned *flag, bool ignoreEndOfRange, const char **cigar)
{
    BufferInfo *info = &bufferInfo[nextBufferForConsumer];
    if (info->isEOF && info->offset >= info->validBytes) {
        //
        // EOF.
        //
        return false;
    }

    if (info->offset > info->nBytesThatMayBeginARead && !ignoreEndOfRange) {
        //
        // Past the end of our section.
        //
        return false;
    }

    if (info->state != Full) {
        waitForBuffer(nextBufferForConsumer);
    }

    unsigned *referenceCounts[2];
    referenceCounts[0] = &info->referenceCount;
    referenceCounts[1] = NULL;

    char *nextLine;
    char *endOfBuffer;

    char *newLine = strchr(info->buffer + info->offset, '\n'); // The buffer is null terminated
    if (NULL == newLine) {
        //
        // There is no newline, so the line crosses the end of the buffer.  Use the overflow buffer
        //
        if (info->isEOF) {
            fprintf(stderr,"SAM file doesn't end with a newline!  Failing.  fileOffset = %lld, offset = %d, validBytes = %d, nBytesThatMayBeginARead %d\n",
                info->fileOffset,info->offset,info->validBytes,info->nBytesThatMayBeginARead);
            exit(1);
        }

        if (bufferInfo[(nextBufferForConsumer + 1) % nBuffers].state != Full) {
            waitForBuffer((nextBufferForConsumer + 1) % nBuffers);
        }

        _ASSERT(bufferInfo[nextBufferForConsumer].fileOffset + bufferInfo[nextBufferForConsumer].validBytes == 
                    bufferInfo[(nextBufferForConsumer + 1) % nBuffers].fileOffset);
        
        unsigned amountFromOldBuffer = info->validBytes - info->offset;

        nextLine = info->overflowBuffer;
        memcpy(nextLine,info->buffer + info->offset, info->validBytes - info->offset);
        info->state = UsedButReferenced;        // The consumer is no longer using this buffer, but it's still referecned by Read(s)
        info->referenceCount++;
        info->offset = info->validBytes;

        nextBufferForConsumer = (nextBufferForConsumer + 1) % nBuffers;
        info = &bufferInfo[nextBufferForConsumer];
        referenceCounts[1] = &info->referenceCount;

        newLine = strchr(info->buffer,'\n');
        _ASSERT(NULL != newLine);
        memcpy(nextLine + amountFromOldBuffer, info->buffer, newLine - info->buffer + 1);
        endOfBuffer = nextLine + maxLineLen + 1;

        info->offset = (unsigned)(newLine - info->buffer + 1);
    } else {
        nextLine = info->buffer + info->offset;
        info->offset = (unsigned)((newLine + 1) - info->buffer);
        endOfBuffer = info->buffer + info->validBytes;
    }

    info->referenceCount++;

    size_t lineLength;
    getReadFromLine(genome,nextLine,endOfBuffer,read,alignmentResult,genomeLocation,isRC,mapQ,&lineLength,flag,referenceCounts,cigar,clipping);

    return true;
}

    void
WindowsOverlappedSAMReader::startIo()
{
    //
    // Launch reads on whatever buffers are ready.
    //
    while (bufferInfo[nextBufferForReader].state == Empty) {
        BufferInfo *info = &bufferInfo[nextBufferForReader];

        if (readOffset.QuadPart >= fileSize.QuadPart || readOffset.QuadPart >= endingOffset + maxReadSizeInBytes) {
            info->validBytes = 0;
            info->nBytesThatMayBeginARead = 0;
            info->isEOF = readOffset.QuadPart >= fileSize.QuadPart;
            info->state = Full;
            SetEvent(info->lap.hEvent);
            return;
        }

        unsigned amountToRead;
        if (fileSize.QuadPart - readOffset.QuadPart > bufferSize && endingOffset + maxReadSizeInBytes - readOffset.QuadPart > bufferSize) {
            amountToRead = bufferSize;

            if (readOffset.QuadPart + amountToRead > endingOffset) {
                info->nBytesThatMayBeginARead = (unsigned)(endingOffset - readOffset.QuadPart);
            } else {
                info->nBytesThatMayBeginARead = amountToRead;
            }
            info->isEOF = false;
        } else {
            amountToRead = (unsigned)__min(fileSize.QuadPart - readOffset.QuadPart,endingOffset+maxReadSizeInBytes - readOffset.QuadPart);
            if (endingOffset <= readOffset.QuadPart) {
                //
                // We're only reading this for overflow buffer.
                //
                info->nBytesThatMayBeginARead = 0;
            } else {
                info->nBytesThatMayBeginARead = __min(amountToRead,(unsigned)(endingOffset - readOffset.QuadPart));    // Don't begin a read past endingOffset
            }
            info->isEOF = readOffset.QuadPart + amountToRead >= fileSize.QuadPart;
        }

        _ASSERT(amountToRead >= info->nBytesThatMayBeginARead || !info->isEOF || fileSize.QuadPart == readOffset.QuadPart + amountToRead);
        ResetEvent(info->lap.hEvent);
        info->lap.Offset = readOffset.LowPart;
        info->lap.OffsetHigh = readOffset.HighPart;
        info->fileOffset = readOffset.QuadPart;
         
        if (!ReadFile(
                hFile,
                info->buffer,
                amountToRead,
                &info->validBytes,
                &info->lap)) {

            if (GetLastError() != ERROR_IO_PENDING) {
                fprintf(stderr,"FASTQReader::startIo(): readFile failed, %d\n",GetLastError());
                exit(1);
            }
        }

        readOffset.QuadPart += amountToRead;
        info->state = Reading;
        info->offset = 0;

        nextBufferForReader = (nextBufferForReader + 1) % nBuffers;
    }
}

    void
WindowsOverlappedSAMReader::waitForBuffer(unsigned bufferNumber)
{
    BufferInfo *info = &bufferInfo[bufferNumber];

    if (info->state == Full) {
        return;
    }

    if (info->state == UsedButReferenced) {
        fprintf(stderr,"Overlapped buffer manager: waiting for buffer that's in UsedButReferenced.  Almost certainly a bug.\n");
        exit(1);
    }

    if (info->state != Reading) {
        startIo();
    }

    if (!GetOverlappedResult(hFile,&info->lap,&info->validBytes,TRUE)) {
        fprintf(stderr,"Error reading FASTQ file, %d\n",GetLastError());
        exit(1);
    }

    info->state = Full;
    info->buffer[info->validBytes] = 0;
    ResetEvent(info->lap.hEvent);
}


    void
WindowsOverlappedSAMReader::readDoneWithBuffer(unsigned *referenceCount)
{
    if (0 != *referenceCount) {
        return;
    }

    BufferInfo *info = NULL;
    for (unsigned i = 0; i < nBuffers; i++) {
        if (&bufferInfo[i].referenceCount == referenceCount) {
            info = &bufferInfo[i];
            break;
        }
    }

    _ASSERT(NULL != info);

    if (info->state == UsedButReferenced) {
        info->state = Empty;

        startIo();
    }
}


#else   // _MSC_VER


MemMapSAMReader::MemMapSAMReader(ReadClippingType i_clipping)
    : clipping(i_clipping), fileData(NULL), fd(-1)
{
}


MemMapSAMReader::~MemMapSAMReader()
{
    unmapCurrentRange();
    if (fd != -1) {
        close(fd);
    }
}


void MemMapSAMReader::unmapCurrentRange()
{
    if (fileData != NULL) {
        munmap(fileData, amountMapped);
        fileData = NULL;
    }
}


bool MemMapSAMReader::init(
        const char *fileName,
        const Genome *i_genome,
        _int64 startingOffset,
        _int64 amountOfFileToProcess)
{
    genome = i_genome;

    fd = open(fileName, O_RDONLY);
    if (fd == -1) {
        fprintf(stderr, "Failed to open %s\n", fileName);
        return false;
    }
    
    struct stat sb;
    int r = fstat(fd, &sb);
    if (r == -1) {
        fprintf(stderr, "Failed to stat %s\n", fileName);
        return false;
    }
    fileSize = sb.st_size;

    // Let's first mmap() the whole file to figure out where the header ends.
    char *allData = (char *) mmap(NULL, fileSize, PROT_READ, MAP_SHARED, fd, 0);
    if (allData == MAP_FAILED) {
        fprintf(stderr, "Failed to mmap SAM file\n");
        return false;
    }

    if (!parseHeader(fileName, allData, allData + fileSize, genome, &headerSize)) {
        fprintf(stderr, "Failed to parse SAM header from %s\n", fileName);
        munmap(allData, fileSize);
        return false;
    }
    //printf("headerSize: %lu\n", headerSize);

    munmap(allData, fileSize);

    reinit(startingOffset, amountOfFileToProcess);
    return true;
}


void MemMapSAMReader::reinit(_int64 startingOffset, _int64 amountToProcess)
{
    unmapCurrentRange();

    if (amountToProcess == 0) {
        // This means to process the whole file.
        amountToProcess = fileSize - startingOffset;
    }

    _int64 misalignment = (startingOffset % getpagesize());
    _int64 alignedOffset = startingOffset - misalignment;

    size_t amountToMap = min((_uint64) amountToProcess + misalignment + 2 * maxReadSizeInBytes,
                             (_uint64) fileSize - alignedOffset);
    //printf("Going to map %llu bytes starting at %lld (amount=%lld)\n", amountToMap, alignedOffset, amountToProcess);

    fileData = (char *) mmap(NULL, amountToMap, PROT_READ, MAP_SHARED, fd, alignedOffset);
    if (fileData == MAP_FAILED) {
        fprintf(stderr, "mmap failed on SAM file\n");
        exit(1);
    }

    pos = max(misalignment, (_int64) (headerSize - 1 - startingOffset));
    endPos = misalignment + amountToProcess;
    offsetMapped = alignedOffset;
    amountMapped = amountToMap;

    // Read to the first newline after our initial position
    while (pos < endPos && fileData[pos] != '\n') {
        pos++;
    }
    //printf("First newline is at %llu\n", pos);
    pos++;

    // If the first read has SAM_MULTI_SEGMENT and not SAM_FIRST_SEGMENT set, then it's part
    // of a pair that the reader for the range before us will process, so skip it.
    
    Read read;
    AlignmentResult alignmentResult;
    unsigned genomeLocation;
    bool isRC;
    unsigned mapQ;
    size_t lineLength;
    unsigned flag;

    getReadFromLine(genome, fileData + pos, fileData + amountMapped, 
                    &read, &alignmentResult, &genomeLocation, &isRC, &mapQ, &lineLength, 
                    &flag, NULL, NULL, clipping);

    if ((flag & SAM_MULTI_SEGMENT) && !(flag & SAM_FIRST_SEGMENT)) {
        pos += lineLength;
        //printf("Increasing pos by lineLength = %llu\n", lineLength);
    }

    // Do our first madvise()
    _uint64 amountToMadvise = min((_uint64) madviseSize, amountToMap - pos);
    int r = madvise(fileData + pos, amountToMadvise, MADV_WILLNEED);
    _ASSERT(r == 0);
    lastPosMadvised = pos;
}


bool MemMapSAMReader::getNextRead(
        Read *read,
        AlignmentResult *alignmentResult,
        unsigned *genomeLocation,
        bool *isRC,
        unsigned *mapQ,
        unsigned *flag,
        bool ignoreEndOfRange,
        const char **cigar)
{
    if (pos >= endPos) {
        return false;
    }
    //printf("getting next read at %llu\n", pos);

    size_t lineLength;

    getReadFromLine(genome, fileData + pos, fileData + amountMapped, read, alignmentResult,
                    genomeLocation, isRC, mapQ, &lineLength, flag, NULL, cigar, clipping);
    pos += lineLength;

    // Call madvise() to (a) start reading more bytes if we're past half our current
    // range and (b) tell the OS we won't need any stuff we've read in the past
    if (pos > lastPosMadvised + madviseSize / 2) {
        _uint64 offset = lastPosMadvised + madviseSize;
        _uint64 len = (offset > amountMapped ? 0 : min(amountMapped - offset, (_uint64) madviseSize));
        if (len > 0) {
            // Start reading new range
            int r = madvise(fileData + offset, len, MADV_WILLNEED);
            _ASSERT(r == 0);
        }
        if (lastPosMadvised >= madviseSize) {
          // Unload the range we had before our current one
          int r = madvise(fileData + lastPosMadvised - madviseSize, madviseSize, MADV_DONTNEED);
          _ASSERT(r == 0);
        }
        lastPosMadvised = offset;
    }

    return true;
}


void MemMapSAMReader::readDoneWithBuffer(unsigned *referenceCount)
{
    // Ignored because we only unmap the region when the whole reader is closed.
}


#endif  // _MSC_VER<|MERGE_RESOLUTION|>--- conflicted
+++ resolved
@@ -395,127 +395,6 @@
     return true;
 }
 
-
-<<<<<<< HEAD
-=======
-SimpleSAMWriter::SimpleSAMWriter(bool i_useM, int i_argc, const char **i_argv, const char *i_version, const char *i_rgLine) : 
-    useM(i_useM), argc(i_argc), argv(i_argv), version(i_version), rgLine(i_rgLine)
-{
-    file = NULL;
-}
-
-
-SimpleSAMWriter::~SimpleSAMWriter()
-{
-    if (file != NULL) {
-        close();
-    }
-}
-
-
-bool SimpleSAMWriter::open(const char* fileName, const Genome *genome)
-{
-    buffer = (char *) BigAlloc(BUFFER_SIZE);
-    if (buffer == NULL) {
-        fprintf(stderr, "allocating write buffer failed\n");
-        return false;
-    }
-    file = fopen(fileName, "w");
-    if (file == NULL) {
-        fprintf(stderr, "fopen failed\n");
-        return false;
-    }
-    setvbuf(file, buffer, _IOFBF, BUFFER_SIZE);
-    this->genome = genome;
-
-    // Write out SAM header
-    char *headerBuffer = new char[HEADER_BUFFER_SIZE];
-    size_t headerSize;
-    if (!generateHeader(genome,headerBuffer,HEADER_BUFFER_SIZE,&headerSize, false, argc, argv, version, rgLine)) {
-        fprintf(stderr,"SimpleSAMWriter: unable to generate SAM header\n");
-        return false;
-    }
-    fprintf(file, "%s", headerBuffer);
-    delete[] headerBuffer;
-
-    return true;
-}
-
-
-bool SimpleSAMWriter::write(Read *read, AlignmentResult result, unsigned genomeLocation, bool isRC)
-{
-    if (file == NULL) {
-        return false;
-    }
-
-    write(read, result, genomeLocation, isRC, false, false, NULL, NotFound, 0, false);
-    return true;
-}
-
-
-bool SimpleSAMWriter::writePair(Read *read0, Read *read1, PairedAlignmentResult *result)
-{
-    if (file == NULL) {
-        return false;
-    }
-
-    if (result->location[0] > result->location[1]) {
-        write(read1, result->status[1], result->location[1], result->isRC[1], true, true,
-              read0, result->status[0], result->location[0], result->isRC[0]);
-        write(read0, result->status[0], result->location[0], result->isRC[0], true, false,
-              read1, result->status[1], result->location[1], result->isRC[1]);
-    } else {
-        write(read0, result->status[0], result->location[0], result->isRC[0], true, true,
-              read1, result->status[1], result->location[1], result->isRC[1]);
-        write(read1, result->status[1], result->location[1], result->isRC[1], true, false,
-              read0, result->status[0], result->location[0], result->isRC[0]);
-    }
-    return true;
-}
-
-
-void SimpleSAMWriter::write(
-        Read *read,
-        AlignmentResult result,
-        unsigned genomeLocation,
-        bool isRC,
-        bool hasMate,
-        bool firstInPair,
-        Read *mate,
-        AlignmentResult mateResult,
-        unsigned mateLocation,
-        bool mateIsRC)
-{
-    const unsigned maxLineLength = 25000;
-    char outputBuffer[maxLineLength];
-    size_t outputBufferUsed;
-
-    if (!generateSAMText(read, result, genomeLocation, isRC, useM, hasMate, firstInPair, mate, mateResult,
-            mateLocation,mateIsRC, genome, &lv, outputBuffer, maxLineLength,&outputBufferUsed)) {
-        fprintf(stderr,"SimpleSAMWriter: tried to generate too long of a SAM line (> %d)\n",maxLineLength);
-        exit(1);
-    }
-    
-    if (1 != fwrite(outputBuffer,outputBufferUsed,1,file)) {
-        fprintf(stderr,"Unable to write to SAM file.\n");
-        exit(1);
-    }
-}
-
-
-bool SimpleSAMWriter::close()
-{
-    if (file == NULL) {
-        return false;
-    }
-    fclose(file);
-    BigDealloc(buffer);
-    file = NULL;
-    buffer = NULL;
-    return true;
-}
-
->>>>>>> f57de300
 ThreadSAMWriter::ThreadSAMWriter(size_t i_bufferSize, bool i_useM)
     : remainingBufferSpace(i_bufferSize), bufferBeingCreated(0), bufferSize(i_bufferSize), useM(i_useM)
 {
