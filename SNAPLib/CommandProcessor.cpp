--- conflicted
+++ resolved
@@ -35,11 +35,7 @@
 #include "Error.h"
 #include "Compat.h"
 
-<<<<<<< HEAD
-const char *SNAP_VERSION = "1.0dev.94";
-=======
-const char *SNAP_VERSION = "1.0beta.23";
->>>>>>> f11c1314
+const char *SNAP_VERSION = "1.0dev.95";
 
 static void usage()
 {
