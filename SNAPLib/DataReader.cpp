/*++

Module Name:

    DataReader.cpp

Abstract:

    Concrete implementation classes for DataReader and DataSupplier.

    These are completely opaque, and are only exposed through static supplier objects
    defined in DataReader.h

Environment:

    User mode service.

--*/

#include "stdafx.h"
#include "BigAlloc.h"
#include "Compat.h"
#include "RangeSplitter.h"
#include "ParallelTask.h"
#include "DataReader.h"
#include "Bam.h"
#include "zlib.h"
#include "exit.h"

using std::max;
using std::min;
using std::map;
using std::string;

//
// Read-Based
//
//
// A data reader that uses a read-type call to get its data (as opposed to memory mapping).
// This class contains the generic implementation, it must be subclassed to implement
// startIo() and waitForBuffer(), which do the actual IO.
//
class ReadBasedDataReader : public DataReader
{
public:

<<<<<<< HEAD
    WindowsOverlappedDataReader(unsigned i_nBuffers, _int64 i_overflowBytes, double extraFactor);
=======
    ReadBasedDataReader(unsigned i_nBuffers, _int64 i_overflowBytes, double extraFactor, bool autoRelease);
>>>>>>> 52822a41

    virtual ~ReadBasedDataReader();
    
    virtual bool init(const char* fileName) = 0;

    virtual char* readHeader(_int64* io_headerSize) = 0;

    virtual void reinit(_int64 startingOffset, _int64 amountOfFileToProcess);

    virtual bool getData(char** o_buffer, _int64* o_validBytes, _int64* o_startBytes = NULL);

    virtual void advance(_int64 bytes);

    virtual void nextBatch();

    virtual bool isEOF();

    virtual DataBatch getBatch();

    virtual void holdBatch(DataBatch batch);

    virtual bool releaseBatch(DataBatch batch);

    virtual _int64 getFileOffset();

    virtual void getExtra(char** o_extra, _int64* o_length);

protected:
    
    // must hold the lock to call
    virtual void startIo() = 0;

    // must hold the lock to call
    virtual void waitForBuffer(unsigned bufferNumber) = 0;

    // must hold the lock to call
    virtual void addBuffer();

<<<<<<< HEAD
    const char*         fileName;
    LARGE_INTEGER       fileSize;
    HANDLE              hFile;
  
    static const unsigned bufferSize = 4 * 1024 * 1024 / 16 - 4096;
=======
    static const unsigned bufferSize = 4 * 1024 * 1024 - 4096;
>>>>>>> 52822a41

    enum BufferState {Empty, Reading, Full, InUse};

    struct BufferInfo
    {
        char            *buffer;
        BufferState     state;
        unsigned        validBytes;
        unsigned        nBytesThatMayBeginARead;
        bool            isEOF;
        unsigned        offset;     // How far has the consumer gotten in current buffer
        _int64          fileOffset;
        _uint32         batchID;
<<<<<<< HEAD
        OVERLAPPED      lap;
        int             holds;
=======
>>>>>>> 52822a41
        char*           extra;
        int             next, previous; // index of next/previous in free/ready list, -1 if end
    };

    unsigned            nBuffers;
    const unsigned      maxBuffers;
    _int64              extraBytes;
    _int64              overflowBytes;
    BufferInfo*         bufferInfo;
    _uint32             nextBatchID;
    int                 nextBufferForReader; // list head (singly linked), -1 if empty
    int                 nextBufferForConsumer; // list head (doubly linked), -1 if empty
    int                 lastBufferForConsumer; // list tail, -1 if empty

    EventObject         releaseEvent;
    _int64              releaseWaitInMillis;

    ExclusiveLock       lock;
};


ReadBasedDataReader::ReadBasedDataReader(
    unsigned i_nBuffers,
    _int64 i_overflowBytes,
    double extraFactor)
    : DataReader(), nBuffers(i_nBuffers), overflowBytes(i_overflowBytes), maxBuffers(4 * i_nBuffers)
{
    //
    // Initialize the buffer info struct.
    //
    
    // allocate all the data in one big block
    // NOTE: buffers are not null-terminated (since memmap version can't do it)
    _ASSERT(extraFactor >= 0 && i_nBuffers > 0);
    bufferInfo = new BufferInfo[maxBuffers];
    extraBytes = max((_int64) 0, (_int64) ((bufferSize + overflowBytes) * extraFactor));
    char* allocated = (char*) BigAlloc(maxBuffers * (bufferSize + extraBytes + overflowBytes));
    if (NULL == allocated) {
        fprintf(stderr,"ReadBasedDataReader: unable to allocate IO buffer\n");
        soft_exit(1);
    }
    for (unsigned i = 0 ; i < nBuffers; i++) {
        bufferInfo[i].buffer = allocated;
        allocated += bufferSize + overflowBytes;
        bufferInfo[i].extra = extraBytes > 0 ? allocated : NULL;
        allocated += extraBytes;

        bufferInfo[i].state = Empty;
        bufferInfo[i].isEOF = false;
        bufferInfo[i].offset = 0;
        bufferInfo[i].next = i < nBuffers - 1 ? i + 1 : -1;
        bufferInfo[i].previous = i > 0 ? i - 1 : -1;
        bufferInfo[i].holds = 0;
    }
    nextBatchID = 1;
 
    nextBufferForConsumer = -1;
    lastBufferForConsumer = -1;
    nextBufferForReader = 0;
    CreateEventObject(&releaseEvent);
    releaseWaitInMillis = 5; // wait up to 5 ms before allocating a new buffer

    InitializeExclusiveLock(&lock);
}

ReadBasedDataReader::~ReadBasedDataReader()
{
    BigDealloc(bufferInfo[0].buffer);
    for (unsigned i = 0; i < nBuffers; i++) {
        bufferInfo[i].buffer = bufferInfo[i].extra = NULL;
    }
    DestroyExclusiveLock(&lock);
    DestroyEventObject(&releaseEvent);
}
    
<<<<<<< HEAD
    bool
WindowsOverlappedDataReader::init(
    const char* i_fileName)
{
    fileName = i_fileName;
    hFile = CreateFile(fileName,GENERIC_READ,FILE_SHARE_READ,NULL,OPEN_EXISTING,FILE_FLAG_OVERLAPPED,NULL);
    if (INVALID_HANDLE_VALUE == hFile) {
        return false;
    }

    if (!GetFileSizeEx(hFile,&fileSize)) {
        fprintf(stderr,"WindowsOverlappedDataReader: unable to get file size of '%s', %d\n",fileName,GetLastError());
        return false;
    }
    return true;
}

    char*
WindowsOverlappedDataReader::readHeader(
    _int64* io_headerSize)
{
    BufferInfo *info = &bufferInfo[0];
    info->fileOffset = 0;
    info->offset = 0;
    info->lap.Offset = 0;
    info->lap.OffsetHigh = 0;
    _ASSERT(nextBufferForReader == 0 && nextBufferForConsumer == -1 && lastBufferForConsumer == -1 && info->next == 1 && info->previous == -1);
    nextBufferForReader = 1;
    nextBufferForConsumer = lastBufferForConsumer = 0;
    info->next = info->previous = -1;
    *io_headerSize = min(*io_headerSize, bufferSize);

    if (!ReadFile(hFile,info->buffer,(DWORD)*io_headerSize,&info->validBytes,&info->lap)) {
        if (GetLastError() != ERROR_IO_PENDING) {
            fprintf(stderr,"WindowsOverlappedSAMReader::init: unable to read header of '%s', %d\n",fileName,GetLastError());
            return false;
        }
    }

    if (!GetOverlappedResult(hFile,&info->lap,&info->validBytes,TRUE)) {
        fprintf(stderr,"WindowsOverlappedSAMReader::init: error reading header of '%s', %d\n",fileName,GetLastError());
        return false;
    }

    *io_headerSize = info->validBytes;
    return info->buffer;
}

    void
WindowsOverlappedDataReader::reinit(
=======
 
     void
ReadBasedDataReader::reinit(
>>>>>>> 52822a41
    _int64 i_startingOffset,
    _int64 amountOfFileToProcess)
{
    AcquireExclusiveLock(&lock);

    //
    // First let any pending IO complete.
    //
    for (unsigned i = 0; i < nBuffers; i++) {
        if (bufferInfo[i].state == Reading) {
            waitForBuffer(i);
        }
        bufferInfo[i].state = Empty;
        bufferInfo[i].isEOF= false;
        bufferInfo[i].offset = 0;
        bufferInfo[i].next = i < nBuffers - 1 ? i + 1 : -1;
        bufferInfo[i].previous = i > 0 ? i - 1 : -1;
        bufferInfo[i].holds = 0;
    }

    nextBufferForConsumer = -1; 
    lastBufferForConsumer = -1;
    nextBufferForReader = 0;

    //
    // Kick off IO, wait for the first buffer to be read
    //
    startIo();
    waitForBuffer(nextBufferForConsumer);

    ReleaseExclusiveLock(&lock);
}

    bool
ReadBasedDataReader::getData(
    char** o_buffer,
    _int64* o_validBytes,
    _int64* o_startBytes)
{
    _ASSERT(nextBufferForConsumer >= 0 && nextBufferForConsumer < (int) nBuffers);
    BufferInfo *info = &bufferInfo[nextBufferForConsumer];
    if (info->isEOF && info->offset >= info->validBytes) {
        //
        // EOF.
        //
        return false;
    }

    if (info->offset >= info->nBytesThatMayBeginARead) {
        //
        // Past the end of our section.
        //
        return false;
    }

    if (info->state != Full) {
        _ASSERT(info->state != InUse);
        AcquireExclusiveLock(&lock);
        waitForBuffer(nextBufferForConsumer);
        ReleaseExclusiveLock(&lock);
    }
    
    *o_buffer = info->buffer + info->offset;
    *o_validBytes = info->validBytes - info->offset;
    if (o_startBytes != NULL) {
        *o_startBytes = info->nBytesThatMayBeginARead - info->offset;
    }
    return true;
}

    void
ReadBasedDataReader::advance(
    _int64 bytes)
{
    BufferInfo* info = &bufferInfo[nextBufferForConsumer];
    _ASSERT(info->validBytes >= info->offset && bytes >= 0 && bytes <= info->validBytes - info->offset);
    info->offset += min(info->validBytes - info->offset, (unsigned)max((_int64)0, bytes));
}

    void
ReadBasedDataReader::nextBatch()
{
    AcquireExclusiveLock(&lock);
    _ASSERT(nextBufferForConsumer >= 0 && nextBufferForConsumer < (int) nBuffers);
    BufferInfo* info = &bufferInfo[nextBufferForConsumer];
    if (info->isEOF) {
        ReleaseExclusiveLock(&lock);
        if (info->holds == 0) {
            releaseBatch(DataBatch(info->batchID));
        }
        return;
    }
    DataBatch priorBatch = DataBatch(info->batchID);

    info->state = InUse;
    _uint32 overflow = max((unsigned) info->offset, info->nBytesThatMayBeginARead) - info->nBytesThatMayBeginARead;
    _int64 nextStart = info->fileOffset + info->nBytesThatMayBeginARead; // for validation

    nextBufferForConsumer = info->next;

    bool first = true;
    while (nextBufferForConsumer == -1) {
        nextStart = 0; // can no longer count on getting sequential buffers from file
        ReleaseExclusiveLock(&lock);
        if (! first) {
            //fprintf(stderr, "WindowsOverlappedDataReader::nextBatch thread %d wait for release\n", GetCurrentThreadId());
            _int64 start = timeInNanos();
            bool waitSucceeded = WaitForEventWithTimeout(&releaseEvent, releaseWaitInMillis);
             InterlockedAdd64AndReturnNewValue(&ReleaseWaitTime, timeInNanos() - start);
            //fprintf(stderr, "WindowsOverlappedDataReader::nextBatch thread %d released\n", GetCurrentThreadId());
            if (!waitSucceeded) {
                AcquireExclusiveLock(&lock);
                addBuffer();
                ReleaseExclusiveLock(&lock);
            }
        }
        first = false;
        startIo();
        AcquireExclusiveLock(&lock);
    }
    if (bufferInfo[nextBufferForConsumer].state != Full) {
        waitForBuffer(nextBufferForConsumer);
    }
    bufferInfo[nextBufferForConsumer].offset = overflow;
<<<<<<< HEAD
    bufferInfo[nextBufferForConsumer].holds = 0;
=======
    //fprintf(stderr,"emitting buffer starting at 0x%llx\n", info->fileOffset);
    //if (nextStart != 0) fprintf(stderr, "checking NextStart 0x%llx\n", nextStart);  
>>>>>>> 52822a41
    _ASSERT(nextStart == 0 || nextStart == bufferInfo[nextBufferForConsumer].fileOffset);

    ReleaseExclusiveLock(&lock);

    if (info->holds == 0) {
        releaseBatch(priorBatch);
    }
}

    bool
ReadBasedDataReader::isEOF()
{
    return bufferInfo[nextBufferForConsumer].isEOF;
}
    
    DataBatch
ReadBasedDataReader::getBatch()
{
    return DataBatch(bufferInfo[nextBufferForConsumer].batchID);
}

    void
<<<<<<< HEAD
WindowsOverlappedDataReader::holdBatch(
    DataBatch batch)
{
    AcquireExclusiveLock(&lock);
    for (unsigned i = 0; i < nBuffers; i++) {
        BufferInfo* info = &bufferInfo[i];
        if (info->batchID == batch.batchID) {
            info->holds++;
            //printf("%x holdBatch batch %d, holds on buffer %d now %d\n", (unsigned) this, batch.batchID, i, info->holds);
            break;
        }
    }
    ReleaseExclusiveLock(&lock);
}

    bool
WindowsOverlappedDataReader::releaseBatch(
=======
ReadBasedDataReader::releaseBatch(
>>>>>>> 52822a41
    DataBatch batch)
{
    AcquireExclusiveLock(&lock);

    bool released = false;
    bool result = true;
    for (unsigned i = 0; i < nBuffers; i++) {
        BufferInfo* info = &bufferInfo[i];
        if (info->batchID == batch.batchID) {
            switch (info->state) {
            case Empty:
                // should never happen
                break;

            case Reading:
                // should never happen
                _ASSERT(false);
                break;

            case InUse:
                released = info->holds <= 1;
                // fall through

            case Full:
<<<<<<< HEAD
                if (info->holds > 0) {
                    info->holds--;
=======
                //fprintf(stderr, "releaseBatch batch %d, releasing %s buffer %d\n", batch.batchID, info->state == InUse ? "InUse" : "Full", i);
                info->state = Empty;
                // remove from ready list
                if (i == nextBufferForConsumer) {
                    nextBufferForConsumer = info->next;
                }
                if (i == lastBufferForConsumer) {
                    lastBufferForConsumer = info->previous;
>>>>>>> 52822a41
                }
                if (info->holds == 0) {
                    //printf("%x releaseBatch batch %d, releasing %s buffer %d\n", (unsigned) this, batch.batchID, info->state == InUse ? "InUse" : "Full", i);
                    info->state = Empty;
                    // remove from ready list
                    if (i == nextBufferForConsumer) {
                        nextBufferForConsumer = info->next;
                    }
                    if (i == lastBufferForConsumer) {
                        lastBufferForConsumer = info->previous;
                    }
                    if (info->next != -1) {
                        bufferInfo[info->next].previous = info->previous;
                    }
                    if (info->previous != -1) {
                        bufferInfo[info->previous].next = info->next;
                    }
                    // add to head of free list
                    info->next = nextBufferForReader;
                    info->batchID = 0;
#ifdef _DEBUG
                    memset(info->buffer, 0xde, bufferSize + extraBytes);
#endif
                    nextBufferForReader = i;
                    result = true;
                } else {
                    //printf("%x releaseBatch batch %d, holds on buffer %d now %d\n", (unsigned) this, batch.batchID, i, info->holds);
                    result = false;
                }
                break;

            default:
                fprintf(stderr, "invalid enum\n");
                soft_exit(1);
            }
        }
    }

    startIo();

    if (released) {
        //fprintf(stderr, "releaseBatch set releaseEvent\n");
        AllowEventWaitersToProceed(&releaseEvent);
    }

    ReleaseExclusiveLock(&lock);

    return result;
}

    _int64
ReadBasedDataReader::getFileOffset()
{
    return bufferInfo[nextBufferForConsumer].fileOffset + bufferInfo[nextBufferForConsumer].offset;
}

    void
ReadBasedDataReader::getExtra(
    char** o_extra,
    _int64* o_length)
{
    // hack: return valid buffer even when no consumer buffers - this may happen when reading header
    *o_extra = bufferInfo[max(0,nextBufferForConsumer)].extra;
    *o_length = extraBytes;
}
    

    void
ReadBasedDataReader::addBuffer()
{
    if (nBuffers == maxBuffers) {
        //fprintf(stderr, "WindowsOverlappedDataReader: addBuffer at limit\n");
        return;
    }
    _ASSERT(nBuffers < maxBuffers);
    //fprintf(stderr, "WindowsOverlappedDataReader: addBuffer %d of %d\n", nBuffers, maxBuffers);
    size_t bytes = bufferSize + extraBytes + overflowBytes;
    bufferInfo[nBuffers].buffer = bufferInfo[nBuffers-1].buffer + bytes;
    if (! BigCommit(bufferInfo[nBuffers].buffer, bytes)) {
        fprintf(stderr, "ReadBasedDataReader: unable to commit IO buffer\n");
        soft_exit(1);
    }
    bufferInfo[nBuffers].extra = extraBytes > 0 ? bufferInfo[nBuffers].buffer + bytes - extraBytes : NULL;


    bufferInfo[nBuffers].state = Empty;
    bufferInfo[nBuffers].isEOF= false;
    bufferInfo[nBuffers].offset = 0;
    bufferInfo[nBuffers].next = nextBufferForReader;
    bufferInfo[nBuffers].previous = -1;
    nextBufferForReader = nBuffers;
    nBuffers++;
    _ASSERT(nBuffers <= maxBuffers);
    if (nBuffers == maxBuffers) {
        releaseWaitInMillis = 1000 * 3600 * 24 * 7; // A week
    }
}

class StdioDataReader : public ReadBasedDataReader 
{
public:
    StdioDataReader(unsigned i_nBuffers, _int64 i_overflowBytes, double extraFactor, bool autoRelease);
    ~StdioDataReader();

    virtual bool init(const char* i_fileName);

    virtual void reinit(_int64 startingOffset, _int64 amountOfFileToProcess);

    virtual char* readHeader(_int64* io_headerSize);

 protected:
    
    // must hold the lock to call
    virtual void startIo();

    // must hold the lock to call
    virtual void waitForBuffer(unsigned bufferNumber);

private:
    //
    // Because reads don't necessarily divide evenly into buffers, we have to assure that
    // the buffers that we read can overlap.  In file-IO based readers, we do this by reading
    // a buffer's worth of data each time, but advancing the file pointer only by
    // bufferSize - overflowBytes, so each buffer ovelaps with its predecessor by a little.
    // That doesn't work for stdio, since it can't rewind.  So, instead, we allocate
    // storage on the side to hold a copy of the last overflowBytes
    // and then just copy those bytes into the beginning of the next buffer to read.
    //

    char    *overflowBuffer;
    bool     overflowBufferFilled;   // For the very first read, there is no overlap buffer data.

    bool    started;
    bool    hitEOF;

    _int64 readOffset;
};

StdioDataReader::StdioDataReader(unsigned i_nBuffers, _int64 i_overflowBytes, double extraFactor, bool autoRelease) :
    ReadBasedDataReader(i_nBuffers, i_overflowBytes, extraFactor, autoRelease), started(false), hitEOF(false), overflowBufferFilled(false),
    readOffset(0)
{
    overflowBuffer = (char *)BigAlloc(overflowBytes);

}

StdioDataReader::~StdioDataReader()
{
    BigDealloc(overflowBuffer);
    overflowBuffer = NULL;
}

bool
StdioDataReader::init(const char * i_fileName)
{
    if (strcmp(i_fileName, "-")) {
        fprintf(stderr, "StdioDataReader: must have filename of '-', got '%s'\n", i_fileName);
        soft_exit(1);
    }

#ifdef _MSC_VER
    int result = _setmode( _fileno( stdin ), _O_BINARY );  // puts stdin in to non-translated mode, so if we're reading compressed data windows' CRLF processing doesn't destroy it.
    if (-1 == result) {
        fprintf(stderr,"StdioDataReader::freopen to change to untranslated mode failed\n");
        soft_exit(1);
    }
#endif // _MSC_VER

    return true;
}

void
StdioDataReader::reinit(_int64 startingOffset, _int64 amountOfFileToProcess)
{
    if (started || startingOffset != 0 || amountOfFileToProcess != 0) {
        fprintf(stderr,"StdioDataReader: invalid reinit (%lld, %lld), started = %d\n", startingOffset, amountOfFileToProcess, started);
        soft_exit(1);
    }

    ReadBasedDataReader::reinit(startingOffset, amountOfFileToProcess);
}

char *
StdioDataReader::readHeader(_int64 *io_headerSize)
{
    if (started) {
        fprintf(stderr,"StdioDataReader: readHeader called after already started\n");
        soft_exit(1);
    }

    started = true;

    BufferInfo *info = &bufferInfo[0];
    info->fileOffset = 0;
    info->offset = 0;
    _ASSERT(nextBufferForReader == 0 && nextBufferForConsumer == -1 && lastBufferForConsumer == -1 && info->next == 1 && info->previous == -1);
    nextBufferForReader = 1;
    nextBufferForConsumer = lastBufferForConsumer = 0;
    info->next = info->previous = -1;

    if (*io_headerSize > bufferSize) {
        fprintf(stderr,"StdioDataReader: trying to read too many bytes at once: %lld\n", *io_headerSize);
        soft_exit(1);
    }

    info->validBytes = (unsigned)fread(info->buffer, 1, *io_headerSize, stdin); // Cast OK because of comparison above
    if (info->validBytes == 0) {
        fprintf(stderr,"StdioDataReader: unable to read any bytes for header\n");
        return NULL;
    }

    info->buffer[info->validBytes] = '\0';
    *io_headerSize = info->validBytes;

    readOffset = info->validBytes;
    return info->buffer;
}

void
StdioDataReader::startIo()
{
    started = true;

    //
    // Synchronously read data into whatever buffers are ready.
    //
    AcquireExclusiveLock(&lock);
    while (nextBufferForReader != -1) {
        // remove from free list
        BufferInfo* info = &bufferInfo[nextBufferForReader];
        _ASSERT(info->state == Empty);
        int index = nextBufferForReader;
        nextBufferForReader = info->next;
        info->batchID = nextBatchID++;
        // add to end of consumer list
        if (lastBufferForConsumer != -1) {
            _ASSERT(bufferInfo[lastBufferForConsumer].next == -1);
            bufferInfo[lastBufferForConsumer].next = index;
        }
        info->next = -1;
        info->previous = lastBufferForConsumer;
        lastBufferForConsumer = index;
		if (nextBufferForConsumer == -1) {
			nextBufferForConsumer = index;
		}
       
        if (hitEOF) {
            info->validBytes = 0;
            info->buffer[0] = '\0';
            info->nBytesThatMayBeginARead = 0;
            info->isEOF = true;
            info->state = Full;
            ReleaseExclusiveLock(&lock);
            return;
        }

        size_t amountToRead;
        size_t bufferOffset;
        if (overflowBufferFilled) {
            //
            // Copy the bytes from the overflow buffer into our buffer.
            //
            memcpy(info->buffer, overflowBuffer, overflowBytes);
            bufferOffset = overflowBytes;
            amountToRead = bufferSize - overflowBytes;
            info->fileOffset = readOffset - overflowBytes;
        } else {
            amountToRead = bufferSize;
            bufferOffset = 0;
            info->fileOffset = readOffset;
        }

        //
        // We have to run this holding the lock, because otherwise there's no way to make the overflow buffer work properly.  
        //

        size_t bytesRead = fread(info->buffer + bufferOffset, 1, amountToRead, stdin);
        //fprintf(stderr,"StdioDataReader:startIO(): Read offset 0x%llx into buffer at 0x%llx, size %d, copied 0x%x overflow bytes, start at 0x%llx, tid %d\n", readOffset, info->buffer, bytesRead, bufferOffset, readOffset - bufferOffset, GetCurrentThreadId());

        readOffset += bytesRead;

        if (bytesRead != amountToRead) {
            if (feof(stdin)) {
                info->isEOF = true;
                hitEOF = true;
            } else {
                fprintf(stderr,"StdinDataReader: Error reading stdin (but not EOF).\n");
                soft_exit(1);
            }
        } else {
            info->isEOF = false;
        }

        info->validBytes = (unsigned)(bytesRead + bufferOffset);

        if (hitEOF) {
            info->nBytesThatMayBeginARead = (unsigned)(bytesRead + bufferOffset);
            overflowBufferFilled = false;
        } else {
            info->nBytesThatMayBeginARead = (unsigned)(bytesRead + bufferOffset - overflowBytes);
            //
            // Fill the overflow buffer with the last bytes from this buffer.
            //
            memcpy(overflowBuffer, info->buffer + bufferOffset + bytesRead - overflowBytes, overflowBytes);
            overflowBufferFilled = true;
        }
        info->state = Full;
    }

    if (nextBufferForConsumer == -1) {
        //fprintf(stderr, "startIo thread %x reset releaseEvent\n", GetCurrentThreadId());
        PreventEventWaitersFromProceeding(&releaseEvent);
    }
    ReleaseExclusiveLock(&lock);
}
 
    void
StdioDataReader::waitForBuffer(
    unsigned bufferNumber)
{
    _ASSERT(bufferNumber >= 0 && bufferNumber < nBuffers);
    BufferInfo *info = &bufferInfo[bufferNumber];

    while (info->state == InUse) {
        //fprintf(stderr, "WindowsOverlappedDataReader::waitForBuffer %d InUse...\n", bufferNumber);
        // must already have lock to call, release & wait & reacquire
        ReleaseExclusiveLock(&lock);
	// TODO: implement timed wait on Linux
#ifdef _MSC_VER
        _int64 start = timeInNanos();
        _uint32 waitTime;
        if (releaseWaitInMillis > 0xffffffff) {
            waitTime = INFINITE;
        } else {
            waitTime = (_uint32)releaseWaitInMillis;
        }
        _uint32 result = WaitForSingleObject(releaseEvent, waitTime);
        InterlockedAdd64AndReturnNewValue(&ReleaseWaitTime, timeInNanos() - start);
#else
	WaitForEvent(&releaseEvent);
#endif
        AcquireExclusiveLock(&lock);
#ifdef _MSC_VER
        if (result == WAIT_TIMEOUT) {
            // this isn't going to directly make this buffer available, but will reduce pressure
            addBuffer();
        }
#endif
    }

    if (info->state == Full) {
        return;
    }

    _ASSERT(info->state != Reading);    // We're synchronous, we don't use Reading
    startIo();
    
    info->state = Full;
    info->buffer[info->validBytes] = 0;
}

class StdioDataSupplier : public DataSupplier
{
public:
    StdioDataSupplier(bool autoRelease) : DataSupplier(autoRelease) {}
    virtual DataReader* getDataReader(_int64 overflowBytes, double extraFactor = 0.0)
    {
        if (supplied) {
            fprintf(stderr,"You can only use stdin input for one run per execution of SNAP (i.e., if you use ',' to run SNAP more than once without reloading the index, you can only use stdin once)\n");
            soft_exit(1);
        }

        supplied = true;

        int buffers = autoRelease ? 2 : (ThreadCount + max(ThreadCount * 3 / 4, 3));
        return new StdioDataReader(buffers, overflowBytes, extraFactor, autoRelease);
    }
private:

    static bool supplied;
};

bool StdioDataSupplier::supplied = false;


#ifdef _MSC_VER
class WindowsOverlappedDataReader : public ReadBasedDataReader
{
public:

    WindowsOverlappedDataReader(unsigned i_nBuffers, _int64 i_overflowBytes, double extraFactor, bool autoRelease);

    virtual ~WindowsOverlappedDataReader();
    
    virtual bool init(const char* i_fileName);

    virtual void reinit(_int64 startingOffset, _int64 amountOfFileToProcess);

    virtual char* readHeader(_int64* io_headerSize);

 protected:
    
    // must hold the lock to call
    virtual void startIo();

    // must hold the lock to call
    virtual void waitForBuffer(unsigned bufferNumber);

    // must hold the lock to call
    virtual void addBuffer();

    OVERLAPPED          *bufferLaps;

    const char*         fileName;
    LARGE_INTEGER       fileSize;
    HANDLE              hFile;
  
    LARGE_INTEGER       readOffset;
    _int64              endingOffset;

};

WindowsOverlappedDataReader::WindowsOverlappedDataReader(unsigned i_nBuffers, _int64 i_overflowBytes, double extraFactor, bool autoRelease) :
    ReadBasedDataReader(i_nBuffers, i_overflowBytes, extraFactor, autoRelease), fileName(NULL), hFile(INVALID_HANDLE_VALUE), endingOffset(0)
{
    readOffset.QuadPart = 0;
    bufferLaps = (OVERLAPPED *)BigAlloc(sizeof(OVERLAPPED) * i_nBuffers);
    for (unsigned i = 0; i < i_nBuffers; i++) {
        bufferLaps[i].hEvent = CreateEvent(NULL,TRUE,FALSE,NULL);
        if (NULL == bufferLaps[i].hEvent) {
            fprintf(stderr,"WindowsOverlappedDataReader: Unable to create event\n");
            soft_exit(1);
        }
    }
}

WindowsOverlappedDataReader::~WindowsOverlappedDataReader()
{
    for (unsigned i = 0; i < nBuffers; i++) {
       CloseHandle(bufferLaps[i].hEvent);
    }
    BigDealloc(bufferLaps);
    bufferLaps = NULL;
    CloseHandle(hFile);
}

bool
WindowsOverlappedDataReader::init(const char* i_fileName)
{
    fileName = i_fileName;
    hFile = CreateFile(fileName,GENERIC_READ,FILE_SHARE_READ,NULL,OPEN_EXISTING,FILE_FLAG_OVERLAPPED,NULL);
    if (INVALID_HANDLE_VALUE == hFile) {
        return false;
    }

    if (!GetFileSizeEx(hFile,&fileSize)) {
        fprintf(stderr,"WindowsOverlappedDataReader: unable to get file size of '%s', %d\n",fileName,GetLastError());
        return false;
    }
    return true;
}

    char*
WindowsOverlappedDataReader::readHeader(
    _int64* io_headerSize)
{
    BufferInfo *info = &bufferInfo[0];
    info->fileOffset = 0;
    info->offset = 0;
    bufferLaps[0].Offset = 0;
    bufferLaps[0].OffsetHigh = 0;
    _ASSERT(nextBufferForReader == 0 && nextBufferForConsumer == -1 && lastBufferForConsumer == -1 && info->next == 1 && info->previous == -1);
    nextBufferForReader = 1;
    nextBufferForConsumer = lastBufferForConsumer = 0;
    info->next = info->previous = -1;

    if (*io_headerSize > bufferSize) {
        fprintf(stderr,"WindowsOverlappedDataReader: trying to read too many bytes at once: %lld\n", *io_headerSize);
        soft_exit(1);
    }

    if (!ReadFile(hFile,info->buffer,(DWORD)*io_headerSize,(DWORD *)&info->validBytes,&bufferLaps[0])) {
        if (GetLastError() != ERROR_IO_PENDING) {
            fprintf(stderr,"WindowsOverlappedReader::init: unable to read header of '%s', %d\n",fileName,GetLastError());
            return NULL;
        }
    }

    if (!GetOverlappedResult(hFile,&bufferLaps[0], (DWORD *)&info->validBytes,TRUE)) {
        fprintf(stderr,"WindowsOverlappedReader::init: error reading header of '%s', %d\n",fileName,GetLastError());
        return NULL;
    }

    *io_headerSize = info->validBytes;
    return info->buffer;
}

    void
WindowsOverlappedDataReader::reinit(
    _int64 i_startingOffset,
    _int64 amountOfFileToProcess)
{
    _ASSERT(INVALID_HANDLE_VALUE != hFile);  // Must call init() before reinit()

    AcquireExclusiveLock(&lock);

    //
    // First let any pending IO complete.
    //
    for (unsigned i = 0; i < nBuffers; i++) {
        if (bufferInfo[i].state == Reading) {
            waitForBuffer(i);
        }
        bufferInfo[i].state = Empty;
        bufferInfo[i].isEOF= false;
        bufferInfo[i].offset = 0;
        bufferInfo[i].next = i < nBuffers - 1 ? i + 1 : -1;
        bufferInfo[i].previous = i > 0 ? i - 1 : -1;
    }

    nextBufferForConsumer = -1; 
    lastBufferForConsumer = -1;
    nextBufferForReader = 0;

    readOffset.QuadPart = i_startingOffset;
    if (amountOfFileToProcess == 0) {
        //
        // This means just read the whole file.
        //
        endingOffset = fileSize.QuadPart;
    } else {
        endingOffset = min(fileSize.QuadPart,i_startingOffset + amountOfFileToProcess);
    }

    //
    // Kick off IO, wait for the first buffer to be read
    //
    startIo();
    waitForBuffer(nextBufferForConsumer);

    ReleaseExclusiveLock(&lock);
}

        void
WindowsOverlappedDataReader::startIo()
{
    //
    // Launch reads on whatever buffers are ready.
    //
    AcquireExclusiveLock(&lock);
    while (nextBufferForReader != -1) {
        // remove from free list
        BufferInfo* info = &bufferInfo[nextBufferForReader];
        OVERLAPPED *bufferLap = &bufferLaps[nextBufferForReader];
        _ASSERT(info->state == Empty);
        int index = nextBufferForReader;
        nextBufferForReader = info->next;
        info->batchID = nextBatchID++;
        // add to end of consumer list
        if (lastBufferForConsumer != -1) {
            _ASSERT(bufferInfo[lastBufferForConsumer].next == -1);
            bufferInfo[lastBufferForConsumer].next = index;
        }
        info->next = -1;
        info->previous = lastBufferForConsumer;
        lastBufferForConsumer = index;
	if (nextBufferForConsumer == -1) {
            nextBufferForConsumer = index;
	}

        if (readOffset.QuadPart >= fileSize.QuadPart || readOffset.QuadPart >= endingOffset) {
            info->validBytes = 0;
            info->nBytesThatMayBeginARead = 0;
            info->isEOF = true;
            info->state = Full;
            SetEvent(bufferLap->hEvent);
            ReleaseExclusiveLock(&lock);
            return;
        }

        unsigned amountToRead;
        _int64 finalOffset = min(fileSize.QuadPart, endingOffset + overflowBytes);
        _int64 finalStartOffset = min(fileSize.QuadPart, endingOffset);
        amountToRead = (unsigned)min(finalOffset - readOffset.QuadPart, (_int64) bufferSize);   // Cast OK because can't be longer than unsigned bufferSize
        info->isEOF = readOffset.QuadPart + amountToRead == finalOffset;
        info->nBytesThatMayBeginARead = (unsigned)min(bufferSize - overflowBytes, finalStartOffset - readOffset.QuadPart);

        _ASSERT(amountToRead >= info->nBytesThatMayBeginARead && (!info->isEOF || finalOffset == readOffset.QuadPart + amountToRead));
        ResetEvent(bufferLap->hEvent);
        bufferLap->Offset = readOffset.LowPart;
        bufferLap->OffsetHigh = readOffset.HighPart;
        info->fileOffset = readOffset.QuadPart;

        readOffset.QuadPart += info->nBytesThatMayBeginARead;
        info->state = Reading;
        info->offset = 0;
         
        //fprintf(stderr, "startIo on %d at %lld for %uB\n", index, readOffset, amountToRead);
        ReleaseExclusiveLock(&lock);
        if (!ReadFile(
                hFile,
                info->buffer,
                amountToRead,
                (DWORD *)&info->validBytes,
                bufferLap)) {

            if (GetLastError() != ERROR_IO_PENDING) {
                fprintf(stderr,"WindowsOverlappedDataReader::startIo(): readFile failed, %d\n",GetLastError());
                soft_exit(1);
            }
        }
        AcquireExclusiveLock(&lock);
    }
    if (nextBufferForConsumer == -1) {
        //fprintf(stderr, "startIo thread %x reset releaseEvent\n", GetCurrentThreadId());
        ResetEvent(releaseEvent);
    }
    ReleaseExclusiveLock(&lock);
}

    void
WindowsOverlappedDataReader::waitForBuffer(
    unsigned bufferNumber)
{
    _ASSERT(bufferNumber >= 0 && bufferNumber < nBuffers);
    BufferInfo *info = &bufferInfo[bufferNumber];
    OVERLAPPED *bufferLap = &bufferLaps[bufferNumber];

    while (info->state == InUse) {
        //fprintf(stderr, "WindowsOverlappedDataReader::waitForBuffer %d InUse...\n", bufferNumber);
        // must already have lock to call, release & wait & reacquire
        ReleaseExclusiveLock(&lock);
        _int64 start = timeInNanos();
        DWORD waitTime;
        if (releaseWaitInMillis > 0xffffffff) {
            waitTime = INFINITE;
        } else {
            waitTime = (DWORD)releaseWaitInMillis;
        }
        DWORD result = WaitForSingleObject(releaseEvent, waitTime);
        InterlockedAdd64AndReturnNewValue(&ReleaseWaitTime, timeInNanos() - start);
        AcquireExclusiveLock(&lock);
        if (result == WAIT_TIMEOUT) {
            // this isn't going to directly make this buffer available, but will reduce pressure
            addBuffer();
        }
    }

    if (info->state == Full) {
        return;
    }

    if (info->state != Reading) {
        startIo();
    }

    _int64 start = timeInNanos();
    if (!GetOverlappedResult(hFile, bufferLap, (DWORD *)&info->validBytes,TRUE)) {
        fprintf(stderr,"Error reading FASTQ file, %d\n",GetLastError());
        soft_exit(1);
    }
    InterlockedAdd64AndReturnNewValue(&ReadWaitTime, timeInNanos() - start);

    info->state = Full;
    info->buffer[info->validBytes] = 0;
    ResetEvent(bufferLap->hEvent);
}

void
WindowsOverlappedDataReader::addBuffer()
{
    if (nBuffers == maxBuffers) {
        fprintf(stderr, "WindowsOverlappedDataReader: addBuffer at limit\n");
        return;
    }
    _ASSERT(nBuffers < maxBuffers);

    bufferLaps[nBuffers].hEvent = CreateEvent(NULL,TRUE,FALSE,NULL);
    if (NULL == bufferLaps[nBuffers].hEvent) {
        fprintf(stderr,"WindowsOverlappedDataReader: Unable to create event\n");
        soft_exit(1);
    }

    ReadBasedDataReader::addBuffer();
}

class WindowsOverlappedDataSupplier : public DataSupplier
{
public:
    WindowsOverlappedDataSupplier() : DataSupplier() {}
    virtual DataReader* getDataReader(int bufferCount, _int64 overflowBytes, double extraFactor)
    {
        // add some buffers for read-ahead
        return new WindowsOverlappedDataReader(bufferCount + 4, overflowBytes, extraFactor);
    }
};

DataSupplier* DataSupplier::WindowsOverlapped = new WindowsOverlappedDataSupplier();

#endif // _MSC_VER

//
// Decompress
//

static const int windowBits = 15;
static const int ENABLE_ZLIB_GZIP = 32;

static const double MIN_FACTOR = 1.2;
static const double MAX_FACTOR = 10.0;

class DecompressDataReader : public DataReader
{
public:

    DecompressDataReader(DataReader* i_inner, int i_count, _int64 totalExtra, _int64 i_extraBytes, _int64 i_overflowBytes, int i_chunkSize = BAM_BLOCK);

    virtual ~DecompressDataReader();

    virtual bool init(const char* fileName);

    virtual char* readHeader(_int64* io_headerSize);

    virtual void reinit(_int64 startingOffset, _int64 amountOfFileToProcess);

    virtual bool getData(char** o_buffer, _int64* o_validBytes, _int64* o_startBytes = NULL);

    virtual void advance(_int64 bytes);

    virtual void nextBatch();

    virtual bool isEOF();

    virtual DataBatch getBatch();

    virtual void holdBatch(DataBatch batch);

    virtual bool releaseBatch(DataBatch batch);

    virtual _int64 getFileOffset();

    virtual void getExtra(char** o_extra, _int64* o_length);

    enum DecompressMode { SingleBlock, ContinueMultiBlock, StartMultiBlock };

    static bool decompress(z_stream* zstream, ThreadHeap* heap, char* input, _int64 inputSize, _int64* o_inputUsed,
        char* output, _int64 outputSize, _int64* o_outputUsed, DecompressMode mode);

    // debugging
    char* findPointer(void* p);

private:


    static void decompressThread(void *context);

    static void decompressThreadContinuous(void *context);

    friend class DecompressManager;
    friend class DecompressWorker;

    enum EntryState
    {
        EntryReady, // for reading by client, on first list
        EntryHeld, // finished reading but not released, not on a list
        EntryAvailable, // released by client, on available list
        EntryReading // reading or decompressing, not on a list
    };

    struct Entry
    {
        Entry* next; // next entry on first/available list
        EntryState state;
        DataBatch batch;
        char* compressed;
        _int64 compressedStart; // limit to start a new zip block
        _int64 compressedValid; // total available data
        char* decompressed;
        _int64 decompressedStart;
        _int64 decompressedValid;
        bool allocated; // if decompressed has been allocated specially, not from inner extra data
    };

    // use only these routines to manipulate the linked  lists
    Entry* peekReady(); // from first, block if none
    void popReady(); // from first
    void enqueueReady(Entry* entry); // as last
    Entry* dequeueAvailable(); // as available, block if none
    void enqueueAvailable(Entry* entry); // from available

    DataReader* inner; // inner reader for compressed data
    const _int64 extraBytes; // number of bytes of extra that I get to use
    const _int64 overflowBytes; // overflow between batches
    const _int64 totalExtra; // total extra data
    const int chunkSize; // max size of decompressed data
    _int64 offset; // into current entry
    bool threadStarted; // whether thread has been started
    bool eof; // true when we've read to eof of previous
    volatile bool stopping; // set to stop everything
    EventObject decompressThreadDone; // signalled by background thread on exit

    // entry lists
    Entry* entries; // ring buffer of batches from inner reader
    int count; // # of entries
    Entry* first; // first ready buffer, NULL if none, currently being read by client
    Entry* last; // last ready buffer, NULL if none
    EventObject readyEvent; // signalled by bg thread when first goes NULL->non-NULL
    Entry* available; // first non-ready buffer (head of freelist), NULL if none
    EventObject availableEvent; // signalled by main thread when available goes NULL->non-NULL
    ExclusiveLock lock; // lock on linked list pointers in this object and in Entry
};


DecompressDataReader::DecompressDataReader(
    DataReader* i_inner,
    int i_count,
    _int64 i_totalExtra,
    _int64 i_extraBytes,
    _int64 i_overflowBytes,
    int i_chunkSize)
    : DataReader(), inner(i_inner), count(i_count), offset(i_overflowBytes),
    totalExtra(i_totalExtra), extraBytes(i_extraBytes), overflowBytes(i_overflowBytes),
    chunkSize(i_chunkSize), threadStarted(false), eof(false), stopping(false)
{
    entries = new Entry[count];
    for (int i = 0; i < count; i++) {
        Entry* entry = &entries[i];
        entry->state = EntryAvailable;
        entry->next = i < count - 1 ? &entries[i + 1] : NULL;
        entry->decompressed = NULL;
        entry->allocated = false;
        entry->batch = DataBatch(0, 0);
    }
    available = entries;
    first = last = NULL;
    CreateEventObject(&readyEvent);
    PreventEventWaitersFromProceeding(&readyEvent);
    CreateEventObject(&availableEvent);
    AllowEventWaitersToProceed(&availableEvent);
    CreateEventObject(&decompressThreadDone);
    PreventEventWaitersFromProceeding(&decompressThreadDone);
    InitializeExclusiveLock(&lock);
}

DecompressDataReader::~DecompressDataReader()
{
    if (threadStarted) {
        stopping = true;
        AllowEventWaitersToProceed(&availableEvent);
        WaitForEvent(&decompressThreadDone);
    }
    for (int i = 0;  i < count; i++) {
        if (entries[i].allocated) {
            BigDealloc(entries[i].decompressed);
        }
    }
    DestroyExclusiveLock(&lock);
    delete inner;
}

    bool
DecompressDataReader::init(
    const char* fileName)
{
    return inner->init(fileName);
}

    char*
DecompressDataReader::readHeader(
    _int64* io_headerSize)
{
    z_stream zstream;
    ThreadHeap heap(max(chunkSize,1000));
    _int64 compressedBytes = (_int64)(*io_headerSize / MIN_FACTOR);
    char* compressed = inner->readHeader(&compressedBytes);
    char* header;
    _int64 total;
    inner->getExtra(&header, &total);
    _ASSERT(total == totalExtra);
    _int64 headerSize = 0;
    while (headerSize < *io_headerSize && compressedBytes > 0) {
        _int64 compressedBlockSize, decompressedBlockSize;
        //printf("decompress chunkSize %d compressedBytes %d headerSize %d totalExtra %d\n", chunkSize, compressedBytes, headerSize, totalExtra);
        decompress(&zstream, chunkSize != 0 ? &heap : NULL,
            compressed, compressedBytes, &compressedBlockSize,
            header + headerSize, totalExtra - headerSize, &decompressedBlockSize,
            StartMultiBlock);
        inner->advance(compressedBlockSize);
        compressed += compressedBlockSize;
        compressedBytes -= compressedBlockSize;
        headerSize += decompressedBlockSize;
    }
    *io_headerSize = headerSize;
    return header;
}

    void
DecompressDataReader::reinit(
    _int64 startingOffset,
    _int64 amountOfFileToProcess)
{
    if (threadStarted) {
        fprintf(stderr, "DecompressDataReader reinit called twice\n");
        soft_exit(1);
    }
    // todo: transform start/amount to add for compression? I don't think so...
    inner->reinit(startingOffset, amountOfFileToProcess);
    threadStarted = true;
    if (! StartNewThread(chunkSize > 0 ? decompressThread : decompressThreadContinuous, this)) {
        fprintf(stderr, "failed to start decompressThread\n");
        soft_exit(1);
    }
}

    bool
DecompressDataReader::getData(
    char** o_buffer,
    _int64* o_validBytes,
    _int64* o_startBytes)
{
    if (eof) {
        return false;
    }
    Entry* entry = peekReady();
    if (offset >= entry->decompressedStart) {
        return false;
    }
    *o_buffer = entry->decompressed + offset;
    *o_validBytes = entry->decompressedValid - offset;
    if (o_startBytes != NULL) {
        *o_startBytes = entry->decompressedStart- offset;
    }
    return true;
}

    void
DecompressDataReader::advance(
    _int64 bytes)

{
    offset = min(offset + max(bytes, (_int64) 0), peekReady()->decompressedValid);
}

    void
DecompressDataReader::nextBatch()
{
    if (eof) {
        return;
    }
    Entry* old = peekReady();
    popReady();
    if (old->decompressedValid == overflowBytes) {
        eof = true;
        return;
    }
    Entry* next = peekReady();
    _ASSERT(next->state == EntryReady && next->decompressed != NULL);
    _int64 copy = old->decompressedValid - max(offset, old->decompressedStart);
    memcpy(next->decompressed + overflowBytes - copy, old->decompressed + old->decompressedValid - copy, copy);
    offset = overflowBytes - copy;
<<<<<<< HEAD
    //printf("DecompressDataReader nextBatch %d:%d #%d -> %d:%d #%d copy %lld + %lld/%lld\n", old->batch.fileID, old->batch.batchID, old-entries, next->batch.fileID, next->batch.batchID, next-entries, copy, next->decompressedStart, next->decompressedValid);
    releaseBatch(old->batch); // holdBatch was called in decompress thread, release now if no customers added holds
=======
    //fprintf(stderr, "DecompressDataReader nextBatch %d:%d #%d -> %d:%d #%d copy %lld + %lld/%lld\n", old->batch.fileID, old->batch.batchID, old-entries, next->batch.fileID, next->batch.batchID, next-entries, copy, next->decompressedStart, next->decompressedValid);
    if (autoRelease) {
        releaseBatch(old->batch);
    }
>>>>>>> 52822a41
    if (offset == next->decompressedValid) {
        eof = true;
        _ASSERT(inner->isEOF());
    }
}

    bool
DecompressDataReader::isEOF()
{
    return eof;
}

    DataBatch
DecompressDataReader::getBatch()
{
    return peekReady()->batch;
}

    void
DecompressDataReader::holdBatch(DataBatch batch)
{
    inner->holdBatch(batch);
}

    bool
DecompressDataReader::releaseBatch(DataBatch batch)
{
    if (! inner->releaseBatch(batch)) {
        return false;
    }
    // truly released, find matching entry & put back on available list
    AcquireExclusiveLock(&lock);
    for (int i = 0; i < count; i++) {
        Entry* entry = &entries[i];
        if (entry->batch == batch) {
<<<<<<< HEAD
            //printf("DecompressDataReader releaseBatch %d:%d #%d\n", batch.fileID, batch.batchID, i);
            if (entry->state == EntryHeld) {
                enqueueAvailable(entry);
            } else {
                _ASSERT(entry->state == EntryAvailable);
            }
=======
            //fprintf(stderr, "DecompressDataReader releaseBatch %d:%d #%d\n", batch.fileID, batch.batchID, i);
            enqueueAvailable(entry);
>>>>>>> 52822a41
            break;
        }
    }
    ReleaseExclusiveLock(&lock);
    return true;
}

    _int64
DecompressDataReader::getFileOffset()
{
    return inner->getFileOffset();
}

    void
DecompressDataReader::getExtra(
    char** o_extra,
    _int64* o_length)
{
    *o_extra = peekReady()->decompressed + extraBytes;
    *o_length = totalExtra - extraBytes;
}
    
    bool
DecompressDataReader::decompress(
    z_stream* zstream,
    ThreadHeap* heap,
    char* input,
    _int64 inputBytes,
    _int64* o_inputRead,
    char* output,
    _int64 outputBytes,
    _int64* o_outputWritten,
    DecompressMode mode)
{
    if (inputBytes > 0xffffffff || outputBytes > 0xffffffff) {
        fprintf(stderr,"GzipDataReader: inputBytes or outputBytes > max unsigned int\n");
        soft_exit(1);
    }
    zstream->next_in = (Bytef*) input;
    zstream->avail_in = (uInt)inputBytes;
    zstream->next_out = (Bytef*) output;
    zstream->avail_out = (uInt)outputBytes;
    if (heap != NULL) {
        zstream->zalloc = zalloc;
        zstream->zfree = zfree;
        zstream->opaque = heap;
    } else {
        zstream->zalloc = NULL;
        zstream->zfree = NULL;
    }
    uInt oldAvailOut, oldAvailIn;
    int block = 0;
    bool multiBlock = true;
    int status;
    do {
        if (mode != ContinueMultiBlock || block != 0) {
            if (heap != NULL) {
                heap->reset();
            }
            status = inflateInit2(zstream, windowBits | ENABLE_ZLIB_GZIP);
            if (status < 0) {
                fprintf(stderr, "GzipDataReader: inflateInit2 failed with %d\n", status);
                return false;
            }
        }
        oldAvailOut = zstream->avail_out;
        oldAvailIn = zstream->avail_in;
        status = inflate(zstream, mode == SingleBlock ? Z_NO_FLUSH : Z_FINISH);
        // fprintf(stderr, "decompress block #%d %lld -> %lld = %d\n", block, zstream.next_in - lastIn, zstream.next_out - lastOut, status);
        block++;
        if (status < 0 && status != Z_BUF_ERROR) {
            fprintf(stderr, "GzipDataReader: inflate failed with %d\n", status);
            soft_exit(1);
        }
        if (status < 0 && zstream->avail_out == 0 && zstream->avail_in > 0) {
            fprintf(stderr, "insufficient decompression buffer space - increase expansion factor, currently -xf %.1f\n", DataSupplier::ExpansionFactor);
            soft_exit(1);
        }
    } while (zstream->avail_in != 0 && (zstream->avail_out != oldAvailOut || zstream->avail_in != oldAvailIn) && mode != SingleBlock);
    // fprintf(stderr, "end decompress status=%d, avail_in=%lld, last block=%lld->%lld, avail_out=%lld\n", status, zstream.avail_in, zstream.next_in - lastIn, zstream.next_out - lastOut, zstream.avail_out);
    if (o_inputRead) {
        *o_inputRead = inputBytes - zstream->avail_in;
    }
    if (o_outputWritten) {
        *o_outputWritten = outputBytes - zstream->avail_out;
    }
    return zstream->avail_in == 0;
}
  
    char*
DecompressDataReader::findPointer(
    void* p)
{
    static char result[100];
    sprintf(result, "not found");
    for (int i = 0; i < count; i++) {
        Entry* e = &entries[i];
        if (e->compressed <= p && p < e->compressed + e->compressedValid) {
            sprintf(result, "compressed #%d @ %lld", i, (char*)p - e->compressed);
            break;
        }
        if (e->decompressed <= p && p < e->decompressed + extraBytes) {
            sprintf(result, "decompressed #%d %lld", i, (char*) p - e->decompressed);
            break;
        }
        if (e->decompressed + extraBytes <= p && p < e->decompressed + totalExtra) {
            sprintf(result, "extra #%d %lld", i, (char*) p - e->decompressed - extraBytes);
            break;
        }
    }
    return result;
}

typedef VariableSizeVector<_int64> OffsetVector;

class DecompressWorker : public ParallelWorker
{
public:
    DecompressWorker();

    virtual void step();

private:
    z_stream zstream;
    ThreadHeap heap;
};
    
class DecompressManager: public ParallelWorkerManager
{
public:
    DecompressManager(OffsetVector* i_inputs, OffsetVector* i_outputs)
        : inputs(i_inputs), outputs(i_outputs)
    {}

    virtual ParallelWorker* createWorker()
    { return new DecompressWorker(); }

    OffsetVector* inputs;
    OffsetVector* outputs;
    DecompressDataReader::Entry* entry;

    friend class DecompressWorker;
};

DecompressWorker::DecompressWorker()
    : heap(BAM_BLOCK)
{
    zstream.zalloc = zalloc;
    zstream.zfree = zfree;
    zstream.opaque = &heap;
}

    void
DecompressWorker::step()
{
    DecompressManager* manager = (DecompressManager*) getManager();
    for (int i = getThreadNum(); i < manager->inputs->size() - 1; i += getNumThreads()) {
        _int64 inputUsed, outputUsed;
        DecompressDataReader::decompress(&zstream,
            &heap,
            manager->entry->compressed + (*manager->inputs)[i],
            (*manager->inputs)[i + 1] - (*manager->inputs)[i],
            &inputUsed,
            manager->entry->decompressed + (*manager->outputs)[i],
            (*manager->outputs)[i + 1] - (*manager->outputs)[i],
            &outputUsed,
            DecompressDataReader::SingleBlock);
        _ASSERT(inputUsed == (*manager->inputs)[i + 1] - (*manager->inputs)[i] &&
            outputUsed == (*manager->outputs)[i + 1] - (*manager->outputs)[i]);
    }
}

    void
DecompressDataReader::decompressThread(
    void* context)
{
    DecompressDataReader* reader = (DecompressDataReader*) context;
    OffsetVector inputs, outputs;
    DecompressManager manager(&inputs, &outputs);
    ParallelCoworker coworker(min(8, DataSupplier::ThreadCount), false, &manager);
    coworker.start();
    // keep reading & decompressing entries until stopped
    bool stop = false;
    while (! stop) {
        Entry* entry = reader->dequeueAvailable();
        if (reader->stopping) {
            break;
        }
        // always starts with a fresh batch - advances after reading it all
        bool ok = reader->inner->getData(&entry->compressed, &entry->compressedValid, &entry->compressedStart);
        int index = (int) (entry - reader->entries);
        if (! ok) {
            //fprintf(stderr, "decompressThread #%d %d:%d eof\n", index, reader->inner->getBatch().fileID, reader->inner->getBatch().batchID);
            if (! reader->inner->isEOF()) {
                fprintf(stderr, "error reading file at offset %lld\n", reader->getFileOffset());
                soft_exit(1);
            }
            // mark as eof - no data
            entry->decompressedValid = entry->decompressedStart = reader->overflowBytes;
            DataBatch b = reader->inner->getBatch();
            entry->batch = DataBatch(b.batchID + 1, b.fileID);
            // decompressed buffer is same as next-to-last batch, need to allocate own buffer
            entry->decompressed = (char*) BigAlloc(reader->totalExtra);
            entry->allocated = true;
            stop = true;
        } else {
            _int64 ignore;
            reader->inner->getExtra(&entry->decompressed, &ignore);
            _ASSERT(ignore >= reader->extraBytes && ignore >= reader->overflowBytes);
            // figure out offsets and advance inner data
            inputs.clear();
            outputs.clear();
            _int64 input = 0;
            _int64 output = reader->overflowBytes;
            do {
                inputs.push_back(input);
                outputs.push_back(output);
                BgzfHeader* zip = (BgzfHeader*) (entry->compressed + input);
                input += zip->BSIZE() + 1;
                output += zip->ISIZE();
                _ASSERT(output <= reader->extraBytes && input <= entry->compressedValid);
                _ASSERT(zip->BSIZE() < BAM_BLOCK && zip->ISIZE() <= BAM_BLOCK);
            } while (input < entry->compressedStart);
            // append final offsets
            inputs.push_back(input);
            outputs.push_back(output);
            //fprintf(stderr, "decompressThread read #%d %lld->%lld\n", index, input, output);
            reader->inner->advance(input);
            entry->decompressedValid = output;
            entry->decompressedStart = output - reader->overflowBytes;
            entry->batch = reader->inner->getBatch();
            reader->holdBatch(entry->batch); // hold batch while decompressing
            reader->inner->nextBatch(); // start reading next batch
            // decompress all chunks synchronously on multiple threads
            manager.entry = entry;
            coworker.step();
        }
        // make buffer available for clients & go on to next
        //fprintf(stderr, "decompressThread #%d %d:%d ready\n", index, entry->batch.fileID, entry->batch.batchID);
        reader->enqueueReady(entry);
    }
    coworker.stop();
    AllowEventWaitersToProceed(&reader->decompressThreadDone);
}

    void
DecompressDataReader::decompressThreadContinuous(
    void* context)
{
    DecompressDataReader* reader = (DecompressDataReader*) context;
    z_stream zstream;
    bool first = true;
    bool stop = false;
    while (! stop) {
        Entry* entry = reader->dequeueAvailable();
        if (reader->stopping) {
            break;
        }
        // always starts with a fresh batch - advances after reading it all
        bool ok = reader->inner->getData(&entry->compressed, &entry->compressedValid, &entry->compressedStart);
        int index = (int) (entry - reader->entries);
        if (! ok) {
            //fprintf(stderr, "decompressThreadContinuous#%d %d:%d eof\n", index, reader->inner->getBatch().fileID, reader->inner->getBatch().batchID);
            if (! reader->inner->isEOF()) {
                fprintf(stderr, "error reading file at offset %lld\n", reader->getFileOffset());
                soft_exit(1);
            }
            // mark as eof - no data
            entry->decompressedValid = entry->decompressedStart = reader->overflowBytes;
            DataBatch b = reader->inner->getBatch();
            entry->batch = DataBatch(b.batchID + 1, b.fileID);
            entry->decompressed = (char*) BigAlloc(reader->totalExtra);
            entry->allocated = true;
            stop = true;
        } else {
            // figure out offsets and advance inner data
            _int64 ignore;
            reader->inner->getExtra(&entry->decompressed, &ignore);
            _ASSERT(ignore >= reader->extraBytes && ignore >= reader->overflowBytes);
            _int64 compressedRead, decompressedWritten;
            entry->batch = reader->inner->getBatch();
            reader->holdBatch(entry->batch); // hold batch while decompressing
            reader->inner->advance(entry->compressedValid);
            reader->inner->nextBatch(); // start reading next batch
            decompress(&zstream, NULL,
                entry->compressed, entry->compressedValid, &compressedRead,
                entry->decompressed + reader->overflowBytes, reader->extraBytes - reader->overflowBytes, &decompressedWritten,
                first ? StartMultiBlock : ContinueMultiBlock);
            _ASSERT(compressedRead == entry->compressedValid && decompressedWritten <= reader->extraBytes - reader->overflowBytes);
            entry->decompressedValid = reader->overflowBytes + decompressedWritten;
            entry->decompressedStart = decompressedWritten;
            first = false;
        }
        // make buffer available for clients & go on to next
        //fprintf(stderr, "decompressThreadContinuous#%d %d:%d ready\n", index, entry->batch.fileID, entry->batch.batchID);
        reader->enqueueReady(entry);
    }
    AllowEventWaitersToProceed(&reader->decompressThreadDone);
}

    DecompressDataReader::Entry*
DecompressDataReader::peekReady()
{
    // not thread-safe relative to popReady!
    if (first == NULL) {
        WaitForEvent(&readyEvent);
    }
    _ASSERT(first->state == EntryReady);
    return first;
}

    void
DecompressDataReader::popReady()
{
    while (true) {
        AcquireExclusiveLock(&lock);
        if (first != NULL) {
            _ASSERT(first->state == EntryReady);
            //fprintf(stderr, "popReady %d:%d #%d -> held\n", first->batch.fileID, first->batch.batchID, first - entries);
            first->state = EntryHeld;
            if (first->next == NULL) {
                _ASSERT(last == first);
                last = NULL;
                PreventEventWaitersFromProceeding(&readyEvent);
            }
            first = first->next;
            _ASSERT(first == NULL || first->state == EntryReady);
            ReleaseExclusiveLock(&lock);
            return;
        }
        ReleaseExclusiveLock(&lock);
        WaitForEvent(&readyEvent);
    }
}

    void
DecompressDataReader::enqueueReady(Entry* entry)
{
    AcquireExclusiveLock(&lock);
    _ASSERT(entry->state == EntryReading);
    entry->next = NULL;
    entry->state = EntryReady;
    if (last == NULL) {
        first = last = entry;
        AllowEventWaitersToProceed(&readyEvent);
    } else {
        last->next = entry;
        last = entry;
    }
    ReleaseExclusiveLock(&lock);
}

    DecompressDataReader::Entry*
DecompressDataReader::dequeueAvailable()
{
    while (true) {
        AcquireExclusiveLock(&lock);
        //fprintf(stderr, "dequeueAvailable #%d\n", available == NULL ? -1 : available - entries);
        if (available!= NULL) {
            _ASSERT(available->state == EntryAvailable);
            available->state = EntryReading;
            Entry* result = available;
            available = available->next;
            if (available == NULL) {
                PreventEventWaitersFromProceeding(&availableEvent);
            }
            ReleaseExclusiveLock(&lock);
            return result;
        }
        ReleaseExclusiveLock(&lock);
        WaitForEvent(&availableEvent);
        if (stopping) {
            return NULL;
        }
    }
}

    void
DecompressDataReader::enqueueAvailable(Entry* entry)
{
    AcquireExclusiveLock(&lock);
    _ASSERT(entry->state == EntryHeld);
    entry->state = EntryAvailable;
    entry->next = available;
    available = entry;
    if (entry->next == NULL) {
        AllowEventWaitersToProceed(&availableEvent);
    }
    ReleaseExclusiveLock(&lock);
}

class DecompressDataReaderSupplier : public DataSupplier
{
public:
    DecompressDataReaderSupplier(DataSupplier* i_inner, int i_blockSize = BAM_BLOCK)
        : DataSupplier(), inner(i_inner), blockSize(i_blockSize)
    {}

    virtual DataReader* getDataReader(int bufferCount, _int64 overflowBytes, double extraFactor);

private:
    DataSupplier* inner;
    const int blockSize;
};

    DataReader*
DecompressDataReaderSupplier::getDataReader(
    int bufferCount,
    _int64 overflowBytes,
    double extraFactor)
{
    // adjust extra factor for compression ratio
    double expand = MAX_FACTOR * DataSupplier::ExpansionFactor;
    double totalFactor = expand * (1.0 + extraFactor);
    // get inner reader with no overflow since zlib can't deal with it
    // add 2 buffers for compression thread
    DataReader* data = inner->getDataReader(bufferCount + 2, blockSize, totalFactor);
    // compute how many extra bytes are owned by this layer
    char* p;
    _int64 totalExtra;
    data->getExtra(&p, &totalExtra);
    _int64 mine = (_int64)(totalExtra * expand / totalFactor);
    // create new reader, telling it how many bytes it owns
    // it will subtract overflow off the end of each batch
    return new DecompressDataReader(data, bufferCount, totalExtra, mine, overflowBytes, blockSize);
}
    
    DataSupplier*
DataSupplier::GzipBam(
    DataSupplier* inner)
{
    return new DecompressDataReaderSupplier(inner, BAM_BLOCK);
}
    
    DataSupplier*
DataSupplier::Gzip(
    DataSupplier* inner)
{
    return new DecompressDataReaderSupplier(inner, 0);
}
    DataSupplier* 
DataSupplier::StdioSupplier(bool autoRelease)
{
    return new StdioDataSupplier(autoRelease);
}
//
// MemMap
//

class MemMapDataSupplier : public DataSupplier
{
public:
    MemMapDataSupplier();

    virtual ~MemMapDataSupplier();

    virtual DataReader* getDataReader(int bufferCount, _int64 overflowBytes, double extraFactor);

    FileMapper* getMapper(const char* fileName);
    void releaseMapper(const char* fileName);

private:
    ExclusiveLock lock;
    map<string,FileMapper*> mappers;
    map<string,int> refcounts;
};

class MemMapDataReader : public DataReader
{
public:

    MemMapDataReader(MemMapDataSupplier* i_supplier, int i_batchCount, _int64 i_batchSize, _int64 i_overflowBytes, _int64 i_batchExtra);

    virtual ~MemMapDataReader();
    
    virtual bool init(const char* fileName);

    virtual char* readHeader(_int64* io_headerSize);

    virtual void reinit(_int64 startingOffset, _int64 amountOfFileToProcess);

    virtual bool getData(char** o_buffer, _int64* o_validBytes, _int64* o_startBytes = NULL);

    virtual void advance(_int64 bytes);

    virtual void nextBatch();

    virtual bool isEOF();

    virtual DataBatch getBatch();

    virtual void holdBatch(DataBatch batch);

    virtual bool releaseBatch(DataBatch batch);

    virtual _int64 getFileOffset();

    virtual void getExtra(char** o_extra, _int64* o_length);

private:
    
    void acquireLock()
    {
        if (batchCount != 1) {
            AcquireExclusiveLock(&lock);
        }
    }

    void releaseLock()
    {
        if (batchCount != 1) {
            ReleaseExclusiveLock(&lock);
        }
    }

    const int       batchCount; // number of batches
    const _int64    batchSizeParam; // bytes per batch, 0 for entire file
    _int64          batchSize; // actual batch size for this file
    const _int64    overflowBytes;
    const _int64    batchExtra; // extra bytes per batch
    const char*     fileName; // current file name for diagnostics
    _int64          fileSize; // total size of current file
    char*           currentMap; // currently mapped block if non-NULL
    _int64          currentMapOffset; // current file offset of mapped region
    _int64          currentMapStartSize; // start size of mapped region (not incl overflow)
    _int64          currentMapSize; // total valid size of mapped region (incl overflow)
    void*           currentMappedBase; // mapped base for unmap
    char*           extra; // extra data buffer
    int             extraUsed; // number of extra data buffers in use
    DataBatch*      extraBatches; // non-zero for each extra buffer that is in use
    int*            extraHolds; // keeps hold count for each extra buffer
    int             currentExtraIndex; // index of extra block for current batch
    _int64          offset; // into current batch
    _uint32         currentBatch; // current batch number starting at 1
    _int64          startBytes; // in current batch
    _int64          validBytes; // in current batch
    MemMapDataSupplier* supplier;
    FileMapper*     mapper;
    SingleWaiterObject waiter; // flow control
    ExclusiveLock   lock; // lock around flow control members (currentBatch, extraUsed, etc.)
};
 

MemMapDataReader::MemMapDataReader(MemMapDataSupplier* i_supplier, int i_batchCount, _int64 i_batchSize, _int64 i_overflowBytes, _int64 i_batchExtra)
    : DataReader(),
    batchCount(i_batchCount),
        batchSizeParam(i_batchSize),
        overflowBytes(i_overflowBytes),
        batchExtra(i_batchExtra),
        currentBatch(1),
        extraUsed(0),
        currentMap(NULL),
        currentMapOffset(0),
        currentMapSize(0),
        currentExtraIndex(0),
        supplier(i_supplier),
        mapper(NULL)
{
    _ASSERT(batchCount > 0 && batchSizeParam >= 0 && batchExtra >= 0);
    if (batchExtra > 0) {
        extra = (char*) BigAlloc(batchCount * batchExtra);
        extraBatches = new DataBatch[batchCount];
        memset(extraBatches, 0, batchCount * sizeof(DataBatch));
        extraHolds = new int[batchCount];
        memset(extraHolds, 0, batchCount * sizeof(int));
    } else {
        extra = NULL;
        extraBatches = NULL;
    }
    if (! (CreateSingleWaiterObject(&waiter) && InitializeExclusiveLock(&lock))) {
        fprintf(stderr, "MemMapDataReader: CreateSingleWaiterObject failed\n");
        soft_exit(1);
    }
}

MemMapDataReader::~MemMapDataReader()
{
    if (extra != NULL) {
        BigDealloc(extra);
        extra = NULL;
    }
    if (extraBatches != NULL) {
        delete [] extraBatches;
    }
    DestroyExclusiveLock(&lock);
    DestroySingleWaiterObject(&waiter);
    if (mapper != NULL) {
        if (currentMap != NULL) {
            mapper->unmap(currentMappedBase);
        }
        supplier->releaseMapper(fileName);
    }
}

    bool
MemMapDataReader::init(
    const char* i_fileName)
{
    if (mapper != NULL) {
        supplier->releaseMapper(fileName);
    }
    mapper = supplier->getMapper(i_fileName);
    if (mapper == NULL) {
        return false;
    }
    fileName = i_fileName;
    fileSize = mapper->getFileSize();
    batchSize = batchSizeParam == 0 ? fileSize : batchSizeParam;
    return true;
}

    char*
MemMapDataReader::readHeader(
    _int64* io_headerSize)
{
    *io_headerSize = min(*io_headerSize, fileSize);
    reinit(0, *io_headerSize);
    return currentMap;
}

    void
MemMapDataReader::reinit(
    _int64 i_startingOffset,
    _int64 amountOfFileToProcess)
{
    _ASSERT(i_startingOffset >= 0 && amountOfFileToProcess >= 0);
    if (currentMap != NULL) {
        mapper->unmap(currentMappedBase);
    }
    _int64 oldAmount = amountOfFileToProcess;
    _int64 startSize = amountOfFileToProcess == 0 ? fileSize - i_startingOffset
        : max((_int64) 0, min(fileSize - i_startingOffset, amountOfFileToProcess));
    amountOfFileToProcess = max((_int64)0, min(startSize + overflowBytes, fileSize - i_startingOffset));
    currentMap = mapper->createMapping(i_startingOffset, amountOfFileToProcess, &currentMappedBase);
    if (currentMap == NULL) {
        fprintf(stderr, "MemMapDataReader: fail to map %s at %lld,%lld\n", fileName, i_startingOffset, amountOfFileToProcess);
        soft_exit(1);
    }
    acquireLock();
    currentMapOffset = i_startingOffset;
    currentMapStartSize = startSize;
    currentMapSize = amountOfFileToProcess;
    offset = 0;
    startBytes = min(batchSize, currentMapStartSize - (currentBatch - 1) * batchSize);
    validBytes = min(batchSize + overflowBytes, currentMapSize - (currentBatch - 1) * batchSize);
    currentBatch = 1;
    extraUsed = 1;
    currentExtraIndex = 0;
    if (extraBatches != NULL) {
        memset(extraBatches, 0, sizeof(DataBatch) * batchCount);
        extraBatches[currentExtraIndex] = currentBatch;
        memset(extraHolds, 0, sizeof(int) * batchCount);
    }
    releaseLock();
    if (batchCount != 1) {
        SignalSingleWaiterObject(&waiter);
    }
}

    bool
MemMapDataReader::getData(
    char** o_buffer,
    _int64* o_validBytes,
    _int64* o_startBytes)
{
    if (offset >= startBytes) {
        return false;
    }
    *o_buffer = currentMap + (currentBatch - 1) * batchSize + offset;
    *o_validBytes = validBytes - offset;
    if (o_startBytes) {
        *o_startBytes = max((_int64)0, startBytes - offset);
    }
    return *o_validBytes > 0;
}

    void
MemMapDataReader::advance(
    _int64 bytes)
{
    _ASSERT(bytes >= 0);
    offset = min(offset + max((_int64)0, bytes), validBytes);
}

    void
MemMapDataReader::nextBatch()
{
    if (isEOF()) {
        return;
    }
    while (true) {
        acquireLock();
        if (extraBatches == NULL || extraUsed < batchCount) {
            currentBatch++;
            if (extraBatches != NULL) {
                bool found = false;
                for (int i = 0; i < batchCount; i++) {
                    if (extraBatches[i].batchID == 0) {
                        extraBatches[i].batchID = currentBatch;
                        currentExtraIndex = i;
                        found = true;
                        break;
                    }
                }
                _ASSERT(found);
                extraUsed++;
                //fprintf(stderr, "MemMap nextBatch %d:%d = index %d used %d of %d\n", 0, currentBatch, currentExtraIndex, extraUsed, batchCount); 
                if (extraUsed == batchCount) {
                    ResetSingleWaiterObject(&waiter);
                }
            }
            releaseLock();
            offset = max(offset, startBytes) - startBytes;
            startBytes = min(batchSize, currentMapStartSize - (currentBatch - 1) * batchSize);
            validBytes = min(batchSize + overflowBytes, currentMapSize - (currentBatch - 1) * batchSize);
            _ASSERT(validBytes >= 0);
            return;
        }
        releaseLock();
        WaitForSingleWaiterObject(&waiter);
    }
}

    bool
MemMapDataReader::isEOF()
{
    return currentBatch * batchSize  >= currentMapSize;
}
    
    DataBatch
MemMapDataReader::getBatch()
{
    return DataBatch(currentBatch);
}
    
    void
MemMapDataReader::holdBatch(
    DataBatch batch)
{
    if (extraBatches == NULL) {
        return;
    }
    acquireLock();
    for (int i = 0; i < batchCount; i++) {
        if (extraBatches[i] == batch) {
<<<<<<< HEAD
            extraHolds[i]++;
            break;
        }
    }
    releaseLock();
}

    bool
MemMapDataReader::releaseBatch(
    DataBatch batch)
{
    if (extraBatches == NULL) {
        return true;
    }
    bool result = true;
    acquireLock();
    for (int i = 0; i < batchCount; i++) {
        if (extraBatches[i] == batch) {
            if (extraHolds[i] > 0) {
                extraHolds[i]--;
            }
            if (extraHolds[i] == 0) {
                extraBatches[i].batchID = 0;
                _ASSERT(extraUsed > 0);
                extraUsed--;
                //printf("MemMap: releaseBatch %d:%d = index %d now using %d of %d\n", batch.fileID, batch.batchID, i, extraUsed, batchCount);
                if (extraUsed == batchCount - 1) {
                    SignalSingleWaiterObject(&waiter);
                }
                releaseLock();
            } else {
                result = false;
=======
            extraBatches[i].batchID = 0;
            _ASSERT(extraUsed > 0);
            extraUsed--;
            //fprintf(stderr, "MemMap: releaseBatch %d:%d = index %d now using %d of %d\n", batch.fileID, batch.batchID, i, extraUsed, batchCount);
            if (extraUsed == batchCount - 1) {
                SignalSingleWaiterObject(&waiter);
>>>>>>> 52822a41
            }
            break;
        }
    }
    releaseLock();
    return result;
}

    _int64
MemMapDataReader::getFileOffset()
{
    return currentMapOffset + (currentBatch - 1) * batchSize + offset;
}

    void
MemMapDataReader::getExtra(
    char** o_extra,
    _int64* o_length)
{
    if (extra == NULL) {
        *o_extra = NULL;
        *o_length = 0;
    } else {
        *o_extra = extra + currentExtraIndex * batchExtra;
        *o_length = batchExtra;
    }
}

MemMapDataSupplier::MemMapDataSupplier() : DataSupplier()
{
    InitializeExclusiveLock(&lock);
}

MemMapDataSupplier::~MemMapDataSupplier()
{
    DestroyExclusiveLock(&lock);
}

    DataReader* 
MemMapDataSupplier::getDataReader(
    int bufferCount,
    _int64 overflowBytes,
    double extraFactor)
{
    _ASSERT(extraFactor >= 0 && overflowBytes >= 0);
    if (extraFactor == 0) {
        // no per-batch expansion factor, so can read entire file as a batch
        return new MemMapDataReader(this, 1, 0, overflowBytes, 0);
    } else {
        // break up into 4Mb batches
        _int64 batch = 4 * 1024 * 1024;
        _int64 extra = (_int64)(batch * extraFactor);
<<<<<<< HEAD
        return new MemMapDataReader(this, bufferCount, batch, overflowBytes, extra);
=======
        return new MemMapDataReader(this, autoRelease ? 3 : (ThreadCount * 2 + 3), batch, overflowBytes, extra, autoRelease);
>>>>>>> 52822a41
    }
}

    FileMapper*
MemMapDataSupplier::getMapper(
    const char* fileName)
{
    AcquireExclusiveLock(&lock);
    FileMapper* result = mappers[fileName];
    if (result == NULL) {
        result = new FileMapper();
        result->init(fileName);
        mappers[fileName] = result;
    }
    ++refcounts[fileName];
    ReleaseExclusiveLock(&lock);
    return result;
}

    void
MemMapDataSupplier::releaseMapper(
    const char* fileName)
{
    AcquireExclusiveLock(&lock);
    int n = refcounts[fileName];
    if (n > 0 && 0 == --refcounts[fileName]) {
        delete mappers[fileName];
        mappers[fileName] = NULL;
    }
    ReleaseExclusiveLock(&lock);
}

//
// BatchTracker
//

BatchTracker::BatchTracker(int i_capacity)
    : pending(i_capacity)
{
}

    bool
BatchTracker::holdBatch(
    DataBatch batch)
{
    DataBatch::Key key = batch.asKey();
    unsigned* p = pending.tryFind(key);
    int n = 1;
    if (p != NULL) {
        n = ++(*p);
    } else {
        pending.put(key, 1);
    }
    //_ASSERT(pending.tryFind(DataBatch(batch.batchID, 1^batch.fileID).asKey) != p);
    //unsigned* q = pending.tryFind(key); _ASSERT(q && (p == NULL || p == q) && *q == n);
<<<<<<< HEAD
    //printf("thread %d tracker %lx addRead %u:%u = %d\n", GetCurrentThreadId(), this, batch.fileID, batch.batchID, n);
    return p == NULL;
=======
    //fprintf(stderr, "thread %d tracker %lx addRead %u:%u = %d\n", GetCurrentThreadId(), this, batch.fileID, batch.batchID, n);
>>>>>>> 52822a41
}

    bool
BatchTracker::releaseBatch(
    DataBatch removed)
{
    DataBatch::Key key = removed.asKey();
    unsigned* p = pending.tryFind(key);
    //fprintf(stderr, "thread %d tracker %lx removeRead %u:%u = %d\n", GetCurrentThreadId(), this, removed.fileID, removed.batchID, p ? *p - 1 : -1);
    _ASSERT(p != NULL && *p > 0);
    if (p != NULL) {
        if (*p > 1) {
            pending.put(key, *p - 1);
            //unsigned* q = pending.tryFind(key); _ASSERT(q == p);
            //_ASSERT(pending.tryFind(DataBatch(removed.batchID, 1^removed.fileID).asKey) != p);
            return false;
        }
        pending.erase(key);
    }
    return true;
}

//
// public static suppliers
//

DataSupplier* DataSupplier::MemMap = new MemMapDataSupplier();

#ifdef _MSC_VER
DataSupplier* DataSupplier::Default = DataSupplier::WindowsOverlapped;
#else
DataSupplier* DataSupplier::Default = DataSupplier::MemMap;
#endif

// inner supplier must NOT be autorelease since wrapper keeps multiple buffers alive
DataSupplier* DataSupplier::GzipDefault = DataSupplier::Gzip(DataSupplier::Default);

DataSupplier* DataSupplier::GzipBamDefault = DataSupplier::GzipBam(DataSupplier::Default);

DataSupplier* DataSupplier::Stdio[2] = 
{ DataSupplier::StdioSupplier(false), DataSupplier::StdioSupplier(true)};

DataSupplier* DataSupplier::GzipStdio[2] = 
{ DataSupplier::Gzip(DataSupplier::Stdio[false], false), DataSupplier::Gzip(DataSupplier::Stdio[false], true) };


int DataSupplier::ThreadCount = 1;

double DataSupplier::ExpansionFactor = 1.0;

volatile _int64 DataReader::ReadWaitTime = 0;
volatile _int64 DataReader::ReleaseWaitTime = 0;<|MERGE_RESOLUTION|>--- conflicted
+++ resolved
@@ -44,11 +44,7 @@
 {
 public:
 
-<<<<<<< HEAD
-    WindowsOverlappedDataReader(unsigned i_nBuffers, _int64 i_overflowBytes, double extraFactor);
-=======
-    ReadBasedDataReader(unsigned i_nBuffers, _int64 i_overflowBytes, double extraFactor, bool autoRelease);
->>>>>>> 52822a41
+    ReadBasedDataReader(unsigned i_nBuffers, _int64 i_overflowBytes, double extraFactor);
 
     virtual ~ReadBasedDataReader();
     
@@ -86,16 +82,8 @@
 
     // must hold the lock to call
     virtual void addBuffer();
-
-<<<<<<< HEAD
-    const char*         fileName;
-    LARGE_INTEGER       fileSize;
-    HANDLE              hFile;
   
-    static const unsigned bufferSize = 4 * 1024 * 1024 / 16 - 4096;
-=======
     static const unsigned bufferSize = 4 * 1024 * 1024 - 4096;
->>>>>>> 52822a41
 
     enum BufferState {Empty, Reading, Full, InUse};
 
@@ -109,11 +97,7 @@
         unsigned        offset;     // How far has the consumer gotten in current buffer
         _int64          fileOffset;
         _uint32         batchID;
-<<<<<<< HEAD
-        OVERLAPPED      lap;
         int             holds;
-=======
->>>>>>> 52822a41
         char*           extra;
         int             next, previous; // index of next/previous in free/ready list, -1 if end
     };
@@ -188,8 +172,9 @@
     DestroyExclusiveLock(&lock);
     DestroyEventObject(&releaseEvent);
 }
-    
-<<<<<<< HEAD
+
+// todo: delete before checkin
+#if 0
     bool
 WindowsOverlappedDataReader::init(
     const char* i_fileName)
@@ -237,14 +222,10 @@
     *io_headerSize = info->validBytes;
     return info->buffer;
 }
-
-    void
-WindowsOverlappedDataReader::reinit(
-=======
+#endif
  
      void
 ReadBasedDataReader::reinit(
->>>>>>> 52822a41
     _int64 i_startingOffset,
     _int64 amountOfFileToProcess)
 {
@@ -369,12 +350,9 @@
         waitForBuffer(nextBufferForConsumer);
     }
     bufferInfo[nextBufferForConsumer].offset = overflow;
-<<<<<<< HEAD
     bufferInfo[nextBufferForConsumer].holds = 0;
-=======
     //fprintf(stderr,"emitting buffer starting at 0x%llx\n", info->fileOffset);
     //if (nextStart != 0) fprintf(stderr, "checking NextStart 0x%llx\n", nextStart);  
->>>>>>> 52822a41
     _ASSERT(nextStart == 0 || nextStart == bufferInfo[nextBufferForConsumer].fileOffset);
 
     ReleaseExclusiveLock(&lock);
@@ -397,8 +375,7 @@
 }
 
     void
-<<<<<<< HEAD
-WindowsOverlappedDataReader::holdBatch(
+ReadBasedDataReader::holdBatch(
     DataBatch batch)
 {
     AcquireExclusiveLock(&lock);
@@ -406,7 +383,7 @@
         BufferInfo* info = &bufferInfo[i];
         if (info->batchID == batch.batchID) {
             info->holds++;
-            //printf("%x holdBatch batch %d, holds on buffer %d now %d\n", (unsigned) this, batch.batchID, i, info->holds);
+            //fprintf(stderr,"%x holdBatch batch %d, holds on buffer %d now %d\n", (unsigned) this, batch.batchID, i, info->holds);
             break;
         }
     }
@@ -414,10 +391,7 @@
 }
 
     bool
-WindowsOverlappedDataReader::releaseBatch(
-=======
 ReadBasedDataReader::releaseBatch(
->>>>>>> 52822a41
     DataBatch batch)
 {
     AcquireExclusiveLock(&lock);
@@ -442,10 +416,9 @@
                 // fall through
 
             case Full:
-<<<<<<< HEAD
                 if (info->holds > 0) {
                     info->holds--;
-=======
+                }
                 //fprintf(stderr, "releaseBatch batch %d, releasing %s buffer %d\n", batch.batchID, info->state == InUse ? "InUse" : "Full", i);
                 info->state = Empty;
                 // remove from ready list
@@ -454,10 +427,9 @@
                 }
                 if (i == lastBufferForConsumer) {
                     lastBufferForConsumer = info->previous;
->>>>>>> 52822a41
                 }
                 if (info->holds == 0) {
-                    //printf("%x releaseBatch batch %d, releasing %s buffer %d\n", (unsigned) this, batch.batchID, info->state == InUse ? "InUse" : "Full", i);
+                    //fprintf(stderr,"%x releaseBatch batch %d, releasing %s buffer %d\n", (unsigned) this, batch.batchID, info->state == InUse ? "InUse" : "Full", i);
                     info->state = Empty;
                     // remove from ready list
                     if (i == nextBufferForConsumer) {
@@ -481,7 +453,7 @@
                     nextBufferForReader = i;
                     result = true;
                 } else {
-                    //printf("%x releaseBatch batch %d, holds on buffer %d now %d\n", (unsigned) this, batch.batchID, i, info->holds);
+                    //fprintf(stderr,"%x releaseBatch batch %d, holds on buffer %d now %d\n", (unsigned) this, batch.batchID, i, info->holds);
                     result = false;
                 }
                 break;
@@ -556,7 +528,7 @@
 class StdioDataReader : public ReadBasedDataReader 
 {
 public:
-    StdioDataReader(unsigned i_nBuffers, _int64 i_overflowBytes, double extraFactor, bool autoRelease);
+    StdioDataReader(unsigned i_nBuffers, _int64 i_overflowBytes, double extraFactor);
     ~StdioDataReader();
 
     virtual bool init(const char* i_fileName);
@@ -593,8 +565,8 @@
     _int64 readOffset;
 };
 
-StdioDataReader::StdioDataReader(unsigned i_nBuffers, _int64 i_overflowBytes, double extraFactor, bool autoRelease) :
-    ReadBasedDataReader(i_nBuffers, i_overflowBytes, extraFactor, autoRelease), started(false), hitEOF(false), overflowBufferFilled(false),
+StdioDataReader::StdioDataReader(unsigned i_nBuffers, _int64 i_overflowBytes, double extraFactor) :
+    ReadBasedDataReader(i_nBuffers, i_overflowBytes, extraFactor), started(false), hitEOF(false), overflowBufferFilled(false),
     readOffset(0)
 {
     overflowBuffer = (char *)BigAlloc(overflowBytes);
@@ -819,8 +791,8 @@
 class StdioDataSupplier : public DataSupplier
 {
 public:
-    StdioDataSupplier(bool autoRelease) : DataSupplier(autoRelease) {}
-    virtual DataReader* getDataReader(_int64 overflowBytes, double extraFactor = 0.0)
+    StdioDataSupplier() : DataSupplier() {}
+    virtual DataReader* getDataReader(int bufferCount, _int64 overflowBytes, double extraFactor = 0.0)
     {
         if (supplied) {
             fprintf(stderr,"You can only use stdin input for one run per execution of SNAP (i.e., if you use ',' to run SNAP more than once without reloading the index, you can only use stdin once)\n");
@@ -829,8 +801,7 @@
 
         supplied = true;
 
-        int buffers = autoRelease ? 2 : (ThreadCount + max(ThreadCount * 3 / 4, 3));
-        return new StdioDataReader(buffers, overflowBytes, extraFactor, autoRelease);
+        return new StdioDataReader(bufferCount, overflowBytes, extraFactor);
     }
 private:
 
@@ -845,7 +816,7 @@
 {
 public:
 
-    WindowsOverlappedDataReader(unsigned i_nBuffers, _int64 i_overflowBytes, double extraFactor, bool autoRelease);
+    WindowsOverlappedDataReader(unsigned i_nBuffers, _int64 i_overflowBytes, double extraFactor);
 
     virtual ~WindowsOverlappedDataReader();
     
@@ -877,8 +848,8 @@
 
 };
 
-WindowsOverlappedDataReader::WindowsOverlappedDataReader(unsigned i_nBuffers, _int64 i_overflowBytes, double extraFactor, bool autoRelease) :
-    ReadBasedDataReader(i_nBuffers, i_overflowBytes, extraFactor, autoRelease), fileName(NULL), hFile(INVALID_HANDLE_VALUE), endingOffset(0)
+WindowsOverlappedDataReader::WindowsOverlappedDataReader(unsigned i_nBuffers, _int64 i_overflowBytes, double extraFactor) :
+    ReadBasedDataReader(i_nBuffers, i_overflowBytes, extraFactor), fileName(NULL), hFile(INVALID_HANDLE_VALUE), endingOffset(0)
 {
     readOffset.QuadPart = 0;
     bufferLaps = (OVERLAPPED *)BigAlloc(sizeof(OVERLAPPED) * i_nBuffers);
@@ -1337,7 +1308,7 @@
     _int64 headerSize = 0;
     while (headerSize < *io_headerSize && compressedBytes > 0) {
         _int64 compressedBlockSize, decompressedBlockSize;
-        //printf("decompress chunkSize %d compressedBytes %d headerSize %d totalExtra %d\n", chunkSize, compressedBytes, headerSize, totalExtra);
+        //fprintf(stderr,"decompress chunkSize %d compressedBytes %d headerSize %d totalExtra %d\n", chunkSize, compressedBytes, headerSize, totalExtra);
         decompress(&zstream, chunkSize != 0 ? &heap : NULL,
             compressed, compressedBytes, &compressedBlockSize,
             header + headerSize, totalExtra - headerSize, &decompressedBlockSize,
@@ -1415,15 +1386,8 @@
     _int64 copy = old->decompressedValid - max(offset, old->decompressedStart);
     memcpy(next->decompressed + overflowBytes - copy, old->decompressed + old->decompressedValid - copy, copy);
     offset = overflowBytes - copy;
-<<<<<<< HEAD
-    //printf("DecompressDataReader nextBatch %d:%d #%d -> %d:%d #%d copy %lld + %lld/%lld\n", old->batch.fileID, old->batch.batchID, old-entries, next->batch.fileID, next->batch.batchID, next-entries, copy, next->decompressedStart, next->decompressedValid);
+    //fprintf(stderr,"DecompressDataReader nextBatch %d:%d #%d -> %d:%d #%d copy %lld + %lld/%lld\n", old->batch.fileID, old->batch.batchID, old-entries, next->batch.fileID, next->batch.batchID, next-entries, copy, next->decompressedStart, next->decompressedValid);
     releaseBatch(old->batch); // holdBatch was called in decompress thread, release now if no customers added holds
-=======
-    //fprintf(stderr, "DecompressDataReader nextBatch %d:%d #%d -> %d:%d #%d copy %lld + %lld/%lld\n", old->batch.fileID, old->batch.batchID, old-entries, next->batch.fileID, next->batch.batchID, next-entries, copy, next->decompressedStart, next->decompressedValid);
-    if (autoRelease) {
-        releaseBatch(old->batch);
-    }
->>>>>>> 52822a41
     if (offset == next->decompressedValid) {
         eof = true;
         _ASSERT(inner->isEOF());
@@ -1459,17 +1423,12 @@
     for (int i = 0; i < count; i++) {
         Entry* entry = &entries[i];
         if (entry->batch == batch) {
-<<<<<<< HEAD
-            //printf("DecompressDataReader releaseBatch %d:%d #%d\n", batch.fileID, batch.batchID, i);
+            //fprintf(stderr,"DecompressDataReader releaseBatch %d:%d #%d\n", batch.fileID, batch.batchID, i);
             if (entry->state == EntryHeld) {
                 enqueueAvailable(entry);
             } else {
                 _ASSERT(entry->state == EntryAvailable);
             }
-=======
-            //fprintf(stderr, "DecompressDataReader releaseBatch %d:%d #%d\n", batch.fileID, batch.batchID, i);
-            enqueueAvailable(entry);
->>>>>>> 52822a41
             break;
         }
     }
@@ -1911,9 +1870,9 @@
     return new DecompressDataReaderSupplier(inner, 0);
 }
     DataSupplier* 
-DataSupplier::StdioSupplier(bool autoRelease)
-{
-    return new StdioDataSupplier(autoRelease);
+DataSupplier::StdioSupplier()
+{
+    return new StdioDataSupplier();
 }
 //
 // MemMap
@@ -2215,7 +2174,6 @@
     acquireLock();
     for (int i = 0; i < batchCount; i++) {
         if (extraBatches[i] == batch) {
-<<<<<<< HEAD
             extraHolds[i]++;
             break;
         }
@@ -2241,21 +2199,13 @@
                 extraBatches[i].batchID = 0;
                 _ASSERT(extraUsed > 0);
                 extraUsed--;
-                //printf("MemMap: releaseBatch %d:%d = index %d now using %d of %d\n", batch.fileID, batch.batchID, i, extraUsed, batchCount);
+                //fprintf(stderr,"MemMap: releaseBatch %d:%d = index %d now using %d of %d\n", batch.fileID, batch.batchID, i, extraUsed, batchCount);
                 if (extraUsed == batchCount - 1) {
                     SignalSingleWaiterObject(&waiter);
                 }
                 releaseLock();
             } else {
                 result = false;
-=======
-            extraBatches[i].batchID = 0;
-            _ASSERT(extraUsed > 0);
-            extraUsed--;
-            //fprintf(stderr, "MemMap: releaseBatch %d:%d = index %d now using %d of %d\n", batch.fileID, batch.batchID, i, extraUsed, batchCount);
-            if (extraUsed == batchCount - 1) {
-                SignalSingleWaiterObject(&waiter);
->>>>>>> 52822a41
             }
             break;
         }
@@ -2308,11 +2258,7 @@
         // break up into 4Mb batches
         _int64 batch = 4 * 1024 * 1024;
         _int64 extra = (_int64)(batch * extraFactor);
-<<<<<<< HEAD
         return new MemMapDataReader(this, bufferCount, batch, overflowBytes, extra);
-=======
-        return new MemMapDataReader(this, autoRelease ? 3 : (ThreadCount * 2 + 3), batch, overflowBytes, extra, autoRelease);
->>>>>>> 52822a41
     }
 }
 
@@ -2368,12 +2314,8 @@
     }
     //_ASSERT(pending.tryFind(DataBatch(batch.batchID, 1^batch.fileID).asKey) != p);
     //unsigned* q = pending.tryFind(key); _ASSERT(q && (p == NULL || p == q) && *q == n);
-<<<<<<< HEAD
-    //printf("thread %d tracker %lx addRead %u:%u = %d\n", GetCurrentThreadId(), this, batch.fileID, batch.batchID, n);
+    //fprintf(stderr, "thread %d tracker %lx addRead %u:%u = %d\n", GetCurrentThreadId(), this, batch.fileID, batch.batchID, n);
     return p == NULL;
-=======
-    //fprintf(stderr, "thread %d tracker %lx addRead %u:%u = %d\n", GetCurrentThreadId(), this, batch.fileID, batch.batchID, n);
->>>>>>> 52822a41
 }
 
     bool
@@ -2413,11 +2355,9 @@
 
 DataSupplier* DataSupplier::GzipBamDefault = DataSupplier::GzipBam(DataSupplier::Default);
 
-DataSupplier* DataSupplier::Stdio[2] = 
-{ DataSupplier::StdioSupplier(false), DataSupplier::StdioSupplier(true)};
-
-DataSupplier* DataSupplier::GzipStdio[2] = 
-{ DataSupplier::Gzip(DataSupplier::Stdio[false], false), DataSupplier::Gzip(DataSupplier::Stdio[false], true) };
+DataSupplier* DataSupplier::Stdio = DataSupplier::StdioSupplier();
+
+DataSupplier* DataSupplier::GzipStdio = DataSupplier::Gzip(DataSupplier::Stdio);
 
 
 int DataSupplier::ThreadCount = 1;
