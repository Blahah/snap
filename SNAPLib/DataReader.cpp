--- conflicted
+++ resolved
@@ -135,7 +135,8 @@
     _ASSERT(extraFactor >= 0 && i_nBuffers > 0);
     bufferInfo = new BufferInfo[maxBuffers];
     extraBytes = max((_int64) 0, (_int64) ((bufferSize + overflowBytes) * extraFactor));
-    char* allocated = (char*) BigAlloc(maxBuffers * (bufferSize + extraBytes + overflowBytes));
+    char* allocated = (char*) BigReserve(maxBuffers * (bufferSize + extraBytes + overflowBytes));
+    BigCommit(allocated, nBuffers * (bufferSize + extraBytes + overflowBytes));
     if (NULL == allocated) {
         WriteErrorMessage("ReadBasedDataReader: unable to allocate IO buffer\n");
         soft_exit(1);
@@ -563,15 +564,9 @@
     _int64 readOffset;
 };
 
-<<<<<<< HEAD
 StdioDataReader::StdioDataReader(unsigned i_nBuffers, _int64 i_overflowBytes, double extraFactor) :
     ReadBasedDataReader(i_nBuffers, i_overflowBytes, extraFactor), started(false), hitEOF(false), overflowBufferFilled(false),
-    readOffset(0)
-=======
-StdioDataReader::StdioDataReader(unsigned i_nBuffers, _int64 i_overflowBytes, double extraFactor, bool autoRelease) :
-    ReadBasedDataReader(i_nBuffers, i_overflowBytes, extraFactor, autoRelease), started(false), hitEOF(false), overflowBufferFilled(false),
     readOffset(0), overflowBuffer(NULL), headerSize(0), overflowBufferContainsHeaderOverrun(false), headerOverrunSize(0)
->>>>>>> 40b0d657
 {
 }
 
@@ -2383,7 +2378,6 @@
 DataSupplier* DataSupplier::Default = DataSupplier::MemMap;
 #endif
 
-// inner supplier must NOT be autorelease since wrapper keeps multiple buffers alive
 DataSupplier* DataSupplier::GzipDefault = DataSupplier::Gzip(DataSupplier::Default);
 
 DataSupplier* DataSupplier::GzipBamDefault = DataSupplier::GzipBam(DataSupplier::Default);
@@ -2392,8 +2386,7 @@
 
 DataSupplier* DataSupplier::GzipStdio = DataSupplier::Gzip(DataSupplier::Stdio);
 
-DataSupplier* DataSupplier::GzipBamStdio[2] = 
-{ DataSupplier::GzipBam(DataSupplier::Stdio[false], false), DataSupplier::GzipBam(DataSupplier::Stdio[false], true) };
+DataSupplier* DataSupplier::GzipBamStdio = DataSupplier::GzipBam(DataSupplier::Stdio);
 
 
 int DataSupplier::ThreadCount = 1;
