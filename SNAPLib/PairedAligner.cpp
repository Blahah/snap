--- conflicted
+++ resolved
@@ -459,7 +459,6 @@
     _uint64 lastReportTime = timeInMillis();
     _uint64 readsWhenLastReported = 0;
 
-<<<<<<< HEAD
     _int64 startTime = timeInMillis();
     while (supplier->getNextReadPair(&reads[0],&reads[1])) {
         _int64 readFinishedTime;
@@ -467,9 +466,7 @@
             readFinishedTime = timeInMillis();
             stats->millisReading += (readFinishedTime - startTime);
         }
-=======
-    while (supplier->getNextReadPair(&reads[0], &reads[1])) {
->>>>>>> f11c1314
+
         // Check that the two IDs form a pair; they will usually be foo/1 and foo/2 for some foo.
         if (!ignoreMismatchedIDs) {
             Read::checkIdMatch(reads[0], reads[1]);
@@ -514,15 +511,6 @@
             continue;
         }
 
-<<<<<<< HEAD
-        if (AlignerOptions::useHadoopErrorMessages && stats->totalReads % 10000 == 0 && timeInMillis() - lastReportTime > 10000) {
-            fprintf(stderr, "reporter:counter:SNAP,readsAligned,%lu\n", stats->totalReads - readsWhenLastReported);
-            readsWhenLastReported = stats->totalReads;
-            lastReportTime = timeInMillis();
-        }
-=======
->>>>>>> f11c1314
-
 
 #if     TIME_HISTOGRAM
         _int64 startTime = timeInNanos();
@@ -591,23 +579,19 @@
             readWriter->writePairs(readerContext, reads, results, nSecondaryResults + 1, singleResults, nSingleSecondaryResults, firstIsPrimary);
         }
 
-<<<<<<< HEAD
         if (options->profile) {
             startTime = timeInMillis();
             stats->millisWriting += (startTime - alignFinishedTime);
         }
 
-        updateStats((PairedAlignerStats*) stats, reads[0], reads[1], &results[0], useful0, useful1);
-    }
-=======
         stats->extraAlignments += nSecondaryResults + (firstIsPrimary ? 0 : 1); // If first isn't primary, it's secondary.
+
         if (firstIsPrimary) {
             updateStats((PairedAlignerStats*)stats, reads[0], reads[1], &results[0], useful0, useful1);
         } else {
             stats->filtered += 2;
         }
     }   // while we have a read pair
->>>>>>> f11c1314
 
     stats->lvCalls = aligner->getLocationsScored();
 
