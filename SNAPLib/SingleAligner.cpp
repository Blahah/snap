--- conflicted
+++ resolved
@@ -273,7 +273,7 @@
     ReaderContext context;
     context.clipping = options->clipping;
     context.defaultReadGroup = options->defaultReadGroup;
-    context.genome = index->getGenome();
+    context.genome = index != NULL ? index->getGenome() : NULL;
     context.paired = false;
 
     if (1 == options->nInputs) {
@@ -287,11 +287,7 @@
         //
         ReadSupplierGenerator **generators = new ReadSupplierGenerator *[options->nInputs];
         for (int i = 0; i < options->nInputs; i++) {
-<<<<<<< HEAD
-            generators[i] = options->inputs[i].createReadSupplierGenerator(options->numThreads, index ? index->getGenome() : NULL, options->clipping);
-=======
             generators[i] = options->inputs[i].createReadSupplierGenerator(options->numThreads, context);
->>>>>>> 062aea85
         }
         readSupplierGenerator = new MultiInputReadSupplierGenerator(options->nInputs,generators);
     }
