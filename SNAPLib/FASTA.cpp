--- conflicted
+++ resolved
@@ -29,11 +29,11 @@
 using namespace std;
 
     const Genome *
-<<<<<<< HEAD
-ReadFASTAGenome(const char *fileName, const char *pieceNameTerminatorCharacters, bool spaceIsAPieceNameTerminator)
-=======
-ReadFASTAGenome(const char *fileName, unsigned chromosomePaddingSize)
->>>>>>> 3e839575
+ReadFASTAGenome(
+    const char *fileName,
+    const char *pieceNameTerminatorCharacters,
+    bool spaceIsAPieceNameTerminator,
+    unsigned chromosomePaddingSize)
 {
     //
     // We need to know a bound on the size of the genome before we create the Genome object.
@@ -63,24 +63,6 @@
 
     while (NULL != fgets(lineBuffer,lineBufferSize,fastaFile)) {
         if (lineBuffer[0] == '>') {
-<<<<<<< HEAD
-            lineBuffer[strlen(lineBuffer) - 1] = '\0';   // Remove the trailing newline from fgets
-            if (NULL != pieceNameTerminatorCharacters) {
-                for (int i = 0; i < strlen(pieceNameTerminatorCharacters); i++) {
-                    char *terminator = strchr(lineBuffer+1, pieceNameTerminatorCharacters[i]);
-                    if (NULL != terminator) {
-                        *terminator = '\0';
-                    }
-                }
-            }
-            if (spaceIsAPieceNameTerminator) {
-                char *terminator = strchr(lineBuffer, ' ');
-                if (NULL != terminator) {
-                    *terminator = '\0';
-                }
-            }
-            genome->startPiece(lineBuffer+1);
-=======
             nChromosomes++;
         }
     }
@@ -104,15 +86,29 @@
             //
             // Now supply the chromosome name.
             //
-            char* space = strchr(lineBuffer, ' ');
-            char* tab = strchr(lineBuffer, '\t');
-            char* end = space !=NULL ? (tab != NULL ? min(space, tab) : space)
-                : tab != NULL ? tab : NULL;
-            // Go up to blank, or remove the trailing newline from fgets
-            end = end != NULL ? end : (lineBuffer + strlen(lineBuffer) - 1);
-            *end = '\0';
+            if (NULL != pieceNameTerminatorCharacters) {
+                for (int i = 0; i < strlen(pieceNameTerminatorCharacters); i++) {
+                    char *terminator = strchr(lineBuffer+1, pieceNameTerminatorCharacters[i]);
+                    if (NULL != terminator) {
+                        *terminator = '\0';
+                    }
+                }
+            }
+            if (spaceIsAPieceNameTerminator) {
+                char *terminator = strchr(lineBuffer, ' ');
+                if (NULL != terminator) {
+                    *terminator = '\0';
+                }
+                terminator = strchr(lineBuffer, '\t');
+                if (NULL != terminator) {
+                    *terminator = '\0';
+                }
+            }
+            char *terminator = strchr(lineBuffer, '\n');
+            if (NULL != terminator) {
+                *terminator = '\0';
+            }
             genome->startContig(lineBuffer+1);
->>>>>>> 3e839575
         } else {
             //
             // Convert it to upper case and truncate the newline before adding it to the genome.
