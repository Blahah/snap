--- conflicted
+++ resolved
@@ -311,14 +311,13 @@
     <ClCompile Include="ParallelTask.cpp">
       <Filter>Source Files</Filter>
     </ClCompile>
-<<<<<<< HEAD
     <ClCompile Include="DynamicList.cpp">
       <Filter>Source Files</Filter>
     </ClCompile>
     <ClCompile Include="DynamicMemory.cpp">
-=======
+      <Filter>Source Files</Filter>
+    </ClCompile>
     <ClCompile Include="WindowsOverlappedDataReader.cpp">
->>>>>>> 52822a41
       <Filter>Source Files</Filter>
     </ClCompile>
   </ItemGroup>
