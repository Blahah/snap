--- conflicted
+++ resolved
@@ -440,10 +440,6 @@
         for (int i = 0; i < count; i++) {
             DestroyEventObject(&batches[i].encoded);
         }
-<<<<<<< HEAD
-//        DestroyExclusiveLock(&lock); This now happens in the AsyncDataWriter destructor.
-=======
->>>>>>> 3dfd9c3d
     }
     for (int i = 0; i < count; i++) {
         batches[i].file->close();
