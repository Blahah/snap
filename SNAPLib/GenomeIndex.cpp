--- conflicted
+++ resolved
@@ -702,22 +702,15 @@
     
     snprintf(filenameBuffer,filenameBufferSize,"%s%cGenomeIndex",directoryName,PATH_SEP);
 
-<<<<<<< HEAD
-	GenericFile *indexFile = GenericFile::open(filenameBuffer, GenericFile::ReadOnly);
+    GenericFile *indexFile = GenericFile::open(filenameBuffer, GenericFile::ReadOnly);
 
     if (NULL == indexFile) {
-        fprintf(stderr,"Unable to open file '%s' for read.\n",filenameBuffer);
+        WriteErrorMessage("Unable to open file '%s' for read.\n",filenameBuffer);
         return NULL;
-=======
-    FILE *indexFile = fopen(filenameBuffer,"r");
-    if (indexFile == NULL) {
-        WriteErrorMessage("Unable to open file '%s' for read.\n",filenameBuffer);
-        return false;
->>>>>>> f878a8c8
-    }
-
-	char indexFileBuf[1000];
-	indexFile->read(indexFileBuf, sizeof(indexFileBuf));
+    }
+
+    char indexFileBuf[1000];
+    indexFile->read(indexFileBuf, sizeof(indexFileBuf));
 
     unsigned seedLen;
     unsigned majorVersion, minorVersion, chromosomePadding;
@@ -728,13 +721,13 @@
         } else {
             WriteErrorMessage("GenomeIndex::LoadFromDirectory: didn't read initial values\n");
         }
-		indexFile->close();		
-		delete indexFile;
+        indexFile->close();		
+        delete indexFile;
         delete index;
         return NULL;
     }
-	indexFile->close();
-	delete indexFile;
+    indexFile->close();
+    delete indexFile;
 
     if (majorVersion != GenomeIndexFormatMajorVersion) {
         WriteErrorMessage("This genome index appears to be from a different version of SNAP than this, and so we can't read it.  Index version %d, SNAP index format version %d\n",
@@ -751,16 +744,10 @@
     index->overflowTable = (unsigned *)BigAlloc(index->overflowTableSize * sizeof(*(index->overflowTable)),&index->overflowTableVirtualAllocSize);
 
     snprintf(filenameBuffer,filenameBufferSize,"%s%cOverflowTable",directoryName,PATH_SEP);
-<<<<<<< HEAD
     GenericFile *fOverflowTable = GenericFile::open(filenameBuffer, GenericFile::ReadOnly);
 
     if (NULL == fOverflowTable) {
-        fprintf(stderr,"Unable to open overflow table file, '%s', %d\n",filenameBuffer,errno);
-=======
-    FILE* fOverflowTable = fopen(filenameBuffer, "rb");
-    if (fOverflowTable == NULL) {
         WriteErrorMessage("Unable to open overflow table file, '%s', %d\n",filenameBuffer,errno);
->>>>>>> f878a8c8
         delete index;
         return NULL;
     }
@@ -779,22 +766,17 @@
 #endif
         int amountRead = fOverflowTable->read(((char*) index->overflowTable) + readOffset, amountToRead);
         if (amountRead < amountToRead) {
-<<<<<<< HEAD
-            fprintf(stderr,"GenomeIndex::loadFromDirectory: read failed (amountToRead = %d, amountRead = %d, readOffset %lld), %d\n",amountToRead, amountRead, readOffset, errno);
-			fOverflowTable->close();
-			delete fOverflowTable;
-=======
             WriteErrorMessage("GenomeIndex::loadFromDirectory: fread failed (amountToRead = %d, amountRead = %d, readOffset %lld), %d\n",amountToRead, amountRead, readOffset, errno);
-            fclose(fOverflowTable);
->>>>>>> f878a8c8
+            fOverflowTable->close();
+            delete fOverflowTable;
             delete index;
             return NULL;
         }
         readOffset += amountRead;
     }
 
-	fOverflowTable->close();
-	delete fOverflowTable;
+    fOverflowTable->close();
+    delete fOverflowTable;
     fOverflowTable = NULL;
 
     index->hashTables = new SNAPHashTable*[index->nHashTables];
