--- conflicted
+++ resolved
@@ -158,14 +158,9 @@
     //
 
     // 
-<<<<<<< HEAD
     static DataSupplier* GzipBam(DataSupplier* inner);
     static DataSupplier* Gzip(DataSupplier* inner);
-=======
-    static DataSupplier* GzipBam(DataSupplier* inner, bool autoRelease);
-    static DataSupplier* Gzip(DataSupplier* inner, bool autoRelease);
-    static DataSupplier* StdioSupplier(bool autoRelease);
->>>>>>> 52822a41
+    static DataSupplier* StdioSupplier();
 
     // memmap works on both platforms (but better on Linux)
     static DataSupplier* MemMap;
@@ -176,17 +171,12 @@
 #endif
 
     // default raw data supplier for platform
-<<<<<<< HEAD
     static DataSupplier* Default;
     static DataSupplier* GzipDefault;
     static DataSupplier* GzipBamDefault;
-=======
-    static DataSupplier* Default[2];
-    static DataSupplier* GzipDefault[2];
-    static DataSupplier* GzipBamDefault[2];
-    static DataSupplier* GzipStdio[2];
-    static DataSupplier* Stdio[2];
->>>>>>> 52822a41
+
+    static DataSupplier* GzipStdio;
+    static DataSupplier* Stdio;
 
     // hack: must be set to communicate thread count into suppliers
     static int ThreadCount;
