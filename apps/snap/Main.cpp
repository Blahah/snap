/*++

Module Name:

    snap.cpp

Abstract:

    Main entry point for the snap binary. Calls into the indexer, single-end aligner or
    paired-end aligner functions defined in other source files in this directory.

Authors:

    Matei Zaharia & Bill Bolosky, February, 2012

Environment:

    User mode service.

Revision History:

    Adapted from cSNAP, which was in turn adapted from the scala prototype

--*/

#include "stdafx.h"
#include "options.h"
#include "FASTA.h"
#include "GenomeIndex.h"
#include "SingleAligner.h"
#include "PairedAligner.h"
#include "exit.h"
#include "SeedSequencer.h"
#include "AlignerOptions.h"


using namespace std;

<<<<<<< HEAD
const char *SNAP_VERSION = "1.0dev.52"; 
=======
const char *SNAP_VERSION = "1.0beta.14"; 
>>>>>>> 0d6b39a3

static void usage()
{
    fprintf(stderr,
            "Usage: snap <command> [<options>]\n"
            "Commands:\n"
            "   index    build a genome index\n"
            "   single   align single-end reads\n"
            "   paired   align paired-end reads\n"
            "Type a command without arguments to see its help.\n");
    exit(1);    // Don't use soft_exit, it's confusing people to get an "error" message after the usage
}

int main(int argc, const char **argv)
{
    fprintf(stderr, "Welcome to SNAP version %s.\n\n", SNAP_VERSION);       // Can't use WriteStatusMessage, because we haven't parsed args yet to determine if -hdp is specified.  Just stick with stderr.

    InitializeSeedSequencers();

    if (argc < 2) {
        usage();
    } else if (strcmp(argv[1], "index") == 0) {
        GenomeIndex::runIndexer(argc - 2, argv + 2);
    } else if (strcmp(argv[1], "single") == 0 || strcmp(argv[1], "paired") == 0) {
        for (int i = 1; i < argc; /* i is increased below */) {
            unsigned nArgsConsumed;
            if (strcmp(argv[i], "single") == 0) {
                SingleAlignerContext single;
                single.runAlignment(argc - i, argv + i, SNAP_VERSION, &nArgsConsumed);
            } else if (strcmp(argv[i], "paired") == 0) {
                PairedAlignerContext paired;
                paired.runAlignment(argc - i, argv + i, SNAP_VERSION, &nArgsConsumed);
            } else {
                fprintf(stderr, "Invalid command: %s\n\n", argv[i]);
                usage();
            }
            _ASSERT(nArgsConsumed > 0);
            i += nArgsConsumed;
        }
    } else {
        fprintf(stderr, "Invalid command: %s\n\n", argv[1]);
        usage();
    }
}<|MERGE_RESOLUTION|>--- conflicted
+++ resolved
@@ -36,11 +36,7 @@
 
 using namespace std;
 
-<<<<<<< HEAD
-const char *SNAP_VERSION = "1.0dev.52"; 
-=======
-const char *SNAP_VERSION = "1.0beta.14"; 
->>>>>>> 0d6b39a3
+const char *SNAP_VERSION = "1.0dev.53"; 
 
 static void usage()
 {
